/**
 * @file graph/graphTraversal.cpp
 * @ingroup Examples
 * @author Jacques-Olivier Lachaud (\c jacques-olivier.lachaud@univ-savoie.fr )
 * Laboratory of Mathematics (CNRS, UMR 5127), University of Savoie, France
 * @author Jérémy Gaillard (\c jeremy.gaillard@insa-lyon.fr )
 *
 * @date 2013/01/31
 *
 * An example file named graphTraversal.
 *
 * This file is part of the DGtal library.
 */

/**
Traverses a 2D graph in different ways (enumeration, breadth-first traversal, depth-first traversal).

@see \ref dgtal_graph_def_2

@verbatim
# Commands
$ ./examples/graph/graphTraversal
# see files graphTraversal-enum.eps, graphTraversal-bfs.eps, graphTraversal-dfs-range.eps.
@endverbatim

@image html graphTraversal-enum.png "Coloring vertices of an object graph according to the enumeration order."
@image html graphTraversal-bfs.png "Coloring vertices of an object graph according to the topological distance to a seed (breadth-first traversal)."
@image html graphTraversal-dfs-range.png "Coloring vertices of an object graph according to their order given by a depth-first traversal."

\example graph/graphTraversal.cpp
*/

///////////////////////////////////////////////////////////////////////////////
//! [graphTraversal-basicIncludes]
#include <iostream>
#include <vector>
#include <iterator>
#include "DGtal/io/Color.h"
#include "DGtal/io/colormaps/GradientColorMap.h"
#include "DGtal/io/colormaps/HueShadeColorMap.h"
#include "DGtal/io/boards/Board2D.h"
#include "DGtal/helpers/StdDefs.h"
#include "DGtal/shapes/Shapes.h"
#include "DGtal/topology/Object.h"
#include "DGtal/graph/BreadthFirstVisitor.h"
#include "DGtal/graph/DepthFirstVisitor.h"
#include "DGtal/graph/GraphVisitorRange.h"
#include "DGtal/graph/CUndirectedSimpleGraph.h"
//! [graphTraversal-basicIncludes]

///////////////////////////////////////////////////////////////////////////////

using namespace std;
using namespace DGtal;

///////////////////////////////////////////////////////////////////////////////

int main( int /* argc */, char** /* argv */ )
{
  //! [graphTraversal-graph-instanciation]
  using namespace Z2i;
  Point p1( -41, -36 ), p2( 18, 18 );
  Domain domain( p1, p2 );
  DigitalSet shape_set( domain );
  Shapes<Domain>::addNorm2Ball( shape_set, Point( -2, -1 ), 9 );
  Shapes<Domain>::addNorm1Ball( shape_set, Point( -14, 5 ), 9 );
  Shapes<Domain>::addNorm1Ball( shape_set, Point( -30, -15 ), 10 );
  Shapes<Domain>::addNorm2Ball( shape_set, Point( -10, -20 ), 12 );
  Shapes<Domain>::addNorm1Ball( shape_set, Point( 12, -1 ), 4 );
  Object4_8 g( dt4_8, shape_set ); // 4-adjacency graph.
  typedef Object4_8 Graph;
  typedef Point Vertex;
  BOOST_CONCEPT_ASSERT(( concepts::CUndirectedSimpleGraph< Graph > ));
  //! [graphTraversal-graph-instanciation]

  HueShadeColorMap<int> cmap_hue( 0, 400, 10 );
  GradientColorMap<int> cmap_grad( 0, 52);
  cmap_grad.addColor( Color( 0, 0, 255 ) );
  cmap_grad.addColor( Color( 0, 255, 255 ) );
  cmap_grad.addColor( Color( 0, 255, 0 ) );
  cmap_grad.addColor( Color( 255, 255, 0 ) );
  cmap_grad.addColor( Color( 255, 0, 0 ) );
  cmap_grad.addColor( Color( 255, 0, 255 ) );

  Board2D board;
  board << SetMode( domain.className(), "Paving" )
        << domain << SetMode( p1.className(), "Paving" );
  string specificStyle = p1.className() + "/Paving";

  //! [graphTraversal-graph-enumeration]
  int n = 0;
  for ( Graph::ConstIterator it = g.begin(), itEnd = g.end();
        it != itEnd; ++it, ++n )
    { // Vertex are colored in order.
      Vertex vtx = *it;
      board << CustomStyle( specificStyle,
                            new CustomColors( Color::Black,
                                              cmap_hue( n ) ) )
            << vtx;
    }
  board.saveEPS("graphTraversal-enum.eps");
  //! [graphTraversal-graph-enumeration]

  {
    //! [graphTraversal-vertex-edge-enumeration]
    int nn = 0;
    int mm = 0;
    std::vector<Vertex> neighbors;
    for ( Graph::ConstIterator it = g.begin(), itEnd = g.end();
          it != itEnd; ++it, ++nn )
      {
        Vertex vtx = *it;
        std::back_insert_iterator< std::vector<Vertex> > neighIt
          = std::back_inserter( neighbors );
        g.writeNeighbors( neighIt, vtx );
        mm += neighbors.size();
        neighbors.clear();
      }
    trace.info() << "Graph has " << nn << " vertices and "
                 << (mm/2) << " edges." << std::endl;
    //! [graphTraversal-vertex-edge-enumeration]
  }

  board.clear();
  board << SetMode( domain.className(), "Paving" )
        << domain << SetMode( p1.className(), "Paving" );
  //! [graphTraversal-graph-bfs]
  typedef BreadthFirstVisitor<Graph, std::set<Vertex> > BFSVisitor;
  typedef BFSVisitor::Node Node;
  BFSVisitor bfv( g, Point( -2, -1 ) );
  while( ! bfv.finished() )
  { // Vertex are colored according to the distance to initial seed.
    Node node = bfv.current();
    board << CustomStyle( specificStyle,
                          new CustomColors( Color::Black,
                                            cmap_grad( node.second ) ) )
          << node.first; // the vertex
    bfv.expand();
  }
  board.saveEPS("graphTraversal-bfs.eps");
  //! [graphTraversal-graph-bfs]

  board.clear();
  board << SetMode( domain.className(), "Paving" )
        << domain << SetMode( p1.className(), "Paving" );
  //! [graphTraversal-graph-dfs-range]
  typedef DepthFirstVisitor<Graph, std::set<Vertex> > DFSVisitor;
  typedef GraphVisitorRange<DFSVisitor> VisitorRange;
  VisitorRange range( new DFSVisitor( g, Point( -2, -1 ) ) );
  n = 0;
  for ( VisitorRange::ConstIterator it = range.begin(), itEnd = range.end();
        it != itEnd; ++it, ++n )
    { // Vertex are colored according to their order (depth first order here).
      Vertex vtx = *it;
      board << CustomStyle( specificStyle,
                            new CustomColors( Color::Black,
                                              cmap_hue( n ) ) )
            << vtx;
    }
  board.saveEPS("graphTraversal-dfs-range.eps");
  //! [graphTraversal-graph-dfs-range]

  return 0;
<<<<<<< HEAD
}
=======
}
>>>>>>> 61d524e1
<|MERGE_RESOLUTION|>--- conflicted
+++ resolved
@@ -161,8 +161,4 @@
   //! [graphTraversal-graph-dfs-range]
 
   return 0;
-<<<<<<< HEAD
-}
-=======
-}
->>>>>>> 61d524e1
+}