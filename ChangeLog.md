--- conflicted
+++ resolved
@@ -43,6 +43,8 @@
 - *Geometry Package*
  - ArithDSSIterator: fix missing postfix ++.
    (I. Sivignon, [#1187](https://github.com/DGtal-team/DGtal/pull/1187))
+ - ContourHelper: add a method to transform a contour into a 8 connected path.
+   (B. Kerautret, [#1127](https://github.com/DGtal-team/DGtal/pull/1127))
 
 - *IO Package*
  - Missing TContainer template parameter for overloaded functions/methods that
@@ -167,11 +169,6 @@
    when displaying a small segment. Fix a non initialized attribute with
    some improvements on bounding box computation with orientation check.
    (B. Kerautret, [#1123](https://github.com/DGtal-team/DGtal/pull/1123))
-<<<<<<< HEAD
- - ContourHelper: add a method to transform a contour into a 8 connected path.
-   (B. Kerautret, [#1127](https://github.com/DGtal-team/DGtal/pull/1127))
-
-=======
  - Frechet Shortcut: fix implicit rounding.
    (I. Sivignon, [#1180](https://github.com/DGtal-team/DGtal/pull/1180))
 
@@ -225,7 +222,6 @@
     when the center line is oriented in a main axis direction (in
     createTubularMesh()). Also improves and fixes the face construction.
     (Bertrand Kerautret, [#1157](https://github.com/DGtal-team/DGtal/pull/1157))
->>>>>>> 73898e7a
 
 # DGtal 0.9.1
 
