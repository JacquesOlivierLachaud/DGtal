--- conflicted
+++ resolved
@@ -43,18 +43,16 @@
   - The WindingNumberShape class can output the raw winding number values
     (David Coeurjolly,[#1719](https://github.com/DGtal-team/DGtal/issues/1719))
 
-<<<<<<< HEAD
 - *DEC*
   - New helper functor to construct an embedder to correct the PolygonalCalculs
     (projection onto estimated tangent planes) (David Coeurjolly,
     [#1730](https://github.com/DGtal-team/DGtal/issues/17309))
-=======
+
 - *Geometry package*
   - Add creation of polytopes from segments and triangles in
     ConvexityHelper and 3-5xfaster full subconvexity tests for triangles
     in DigitalConvexity (Jacques-Olivier Lachaud,
     [#1717](https://github.com/DGtal-team/DGtal/pull/1717))
->>>>>>> 20c1d416
 
 - *Project*
   - Add CMake option DGTAL_WRAP_PYTHON (Pablo Hernandez-Cerdan,
