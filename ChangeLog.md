# DGtal 0.9.4

## New Features / Critical Changes

<<<<<<< HEAD
- *Topology Package*

 - Adding the half-edge data structure to represent arbitrary
   two-dimensional combinatorial surfaces with or without boundary
   (Jacques-Olivier Lachaud
    [#1266](https://github.com/DGtal-team/DGtal/pull/1266))

- *Shapes Package*
 - Adding classes and helpers to create triangulated surfaces and
   polygonal surfaces to convert them from/to mesh, as well as a conversion from digital
   surfaces to dual triangulated or polygonal surface (Jacques-Olivier
   Lachaud [#1266](https://github.com/DGtal-team/DGtal/pull/1266))

=======
## Changes

- *Math package*
 - New SimpleMatrix constructor with a initializer_list argument
   (Nicolas Normand,
   [#1250](https://github.com/DGtal-team/DGtal/pull/1250))
>>>>>>> a81712ef
- *IO*
  - New simple way to extend the QGLViewer-based Viewer3D interface,
    for instance to add callbacks to key or mouse events, or to modify
    what is drawn on the window.
    (Jacques-Olivier Lachaud, [#1259](https://github.com/DGtal-team/DGtal/pull/1259))
 - TableReader can now read all elements contained in each line of a file
   with the new method getLinesElementsFromFile().
   (Bertrand Kerautret, [#1260](https://github.com/DGtal-team/DGtal/pull/1260))

## Bug Fixes

- *Shapes Package*
 - Fix ImplicitPolynomial3Shape and TrueDigitalSurfaceLocalEstimator.
   Improves projection operator on implicit surface and curvature
   computations. (Jacques-Olivier Lachaud,
   [#1279](https://github.com/DGtal-team/DGtal/pull/1279))

- *Configuration/General*
 - Upgrading the benchmarks to match with the new google-benchmark API
   (David Coeurjolly,
   [#1244]((https://github.com/DGtal-team/DGtal/pull/1244))
 - The documentation mainpage now refers to the DGtalTools documentation
   (David Coeurjolly,
   [#1249]((https://github.com/DGtal-team/DGtal/pull/1249))

- *IO*
- Fix for compilation with 2.7.0 QGLViewer version.
   (Bertrand Kerautret, [#1280](https://github.com/DGtal-team/DGtal/pull/1280))
- Fix on the ITK reader when used with a functor which is not able to
   handle 32/16 bits images. Also includes a new testITKReader and ITK tests in
   GenericReader.
   (Bertrand Kerautret, [#1255](https://github.com/DGtal-team/DGtal/pull/1255))
 - Viewer3D: fix bad light source move according X/Y mouse move and new Key_Z to
   move away/closer the light source.
   (Bertrand Kerautret, [#1262](https://github.com/DGtal-team/DGtal/pull/1262))

- *Kernel Package*
 - Fix testBasicPointFunctor. (Bertrand Kerautret
   [#1245](https://github.com/DGtal-team/DGtal/pull/1245))

- *Documentation*
 - Add import with functors in GenericReader in the main default reader.
   (mainly motivated to show documentation of specialized version of
   importWithValueFunctor and importWithColorFunctor). The tiff format
   was also added to the generic readers when ITK is present (Bertrand
   Kerautret [1251](https://github.com/DGtal-team/DGtal/pull/1245))
 - Fix exampleArithDSS3d compilation (which was not activated).
   (Bertrand Kerautret
   [#1254](https://github.com/DGtal-team/DGtal/pull/1254))


# DGtal 0.9.3

## New Features / Critical Changes

- *Configuration/General*
 - The project has a now a unique compiled library: DGtal. The DGtalIO
   target has been removed. (David Coeurjolly,
   [#1226](https://github.com/DGtal-team/DGtal/pull/1226))
 - New mandatory dependency for DGtal: zlib must be installed in the system.
   (David Coeurjolly, [#1228](https://github.com/DGtal-team/DGtal/pull/1228))
 - Remove cpp11 deprecated usage of std::binder1st and std::binder2nd --generates error with c++17 flag.
   (Pablo Hernandez, [#1287](https://github.com/DGtal-team/DGtal/pull/1287))

- *Topology Package*
 -  Implementation of ParDirCollapse with CollapseSurface and CollapseIsthmus.
    (Mohamad ONAYSSI, Bibiana MARTINEZ, Mohamed MELLOULI, Kacper PLUTA,
    [#1199](https://github.com/DGtal-team/DGtal/pull/1199))

- *Geometry Package*
 - VoronoiMap, PowerMap, (Reverse)DistanceTransformation and ReducedMedialAxis
   now work on toric domains (with per-dimension periodicity specification).
   (David Coeurjolly, Roland Denis,
   [#1206](https://github.com/DGtal-team/DGtal/pull/1206))

- *IO*
 - New version (3) for the VOL file format that allows (zlib) compressed volumetric
   data. VolReady and VolWriter can still manage Version 2 Vols.
   (David Coeurjolly, [#1228](https://github.com/DGtal-team/DGtal/pull/1228))

## Changes

- *Configuration/General*
 - Continuous integration Travis bots are now based on ubunutu/trusty containers.
   (David Coeurjolly, [#1227](https://github.com/DGtal-team/DGtal/pull/1208))
 - Set flag -std=c++11 only if needed. Modern compilers set compatible flags
   by default (gnu++14, etc). (Pablo H Cerdan,
   [#1222](https://github.com/DGtal-team/DGtal/pull/1222))

- *Documentation*
  - All the example descriptions are now in their the examples file (instead in
    dox files).
    (Bertrand Kerautret, [#1240](https://github.com/DGtal-team/DGtal/pull/1240))

## Bug Fixes

- *Configuration/General*
 - Fixing errors and warnings raised by g++ 4.7.x.
   (Roland Denis, [#1202](https://github.com/DGtal-team/DGtal/pull/1202))
 - Explicit M_PI definition if needed.
   (David Coeurjolly, [#1208](https://github.com/DGtal-team/DGtal/pull/1208))
 - Continuous integration Travis bots are now based on ubunutu/trusty containers.
   (David Coeurjolly, [#1227](https://github.com/DGtal-team/DGtal/pull/1208))
 - Fix usage of DESTDIR at install time for linux packagers.
   (Pablo Hernandez, [#1235](https://github.com/DGtal-team/DGtal/pull/1235))
 - Fix, let CMake handle DESTDIR instead of manual manipulation.
   (Pablo Hernandez, [#1238](https://github.com/DGtal-team/DGtal/pull/1238))

- *Geometry Package*
 - ArithDSSIterator: fix missing postfix ++.
   (I. Sivignon, [#1187](https://github.com/DGtal-team/DGtal/pull/1187))
 - ContourHelper: add a method to transform a contour into a 8 connected path.
   (B. Kerautret, [#1127](https://github.com/DGtal-team/DGtal/pull/1127))

- *IO Package*
 - Missing TContainer template parameter for overloaded functions/methods that
   rely on PointVector.
   (Roland Denis, [#1232](https://github.com/DGtal-team/DGtal/pull/1232))
 - Viewer3D: fix bad rendering when changing the scale.
   (Bertrand Kerautret, [#1217](https://github.com/DGtal-team/DGtal/pull/1217))

- *Documentation*
 - Fixing various BibTeX references.
   (Bertrand Kerautret, [##1237](https://github.com/DGtal-team/DGtal/pull/1237))

# DGtal 0.9.2

## New Features / Critical Changes

- *Documentation*
 - Fixing all doxygen warnings.
   (Roland Denis, [#1182](https://github.com/DGtal-team/DGtal/pull/1182))
 - New "@seeDGtalTools" doxygen command to cite a DGtalTools tool in
   DGtal documentation (David Coeurjolly,
   [#1179](https://github.com/DGtal-team/DGtal/pull/1179))

- *Geometry Package*
 - New robust normal vector estimator using spherical accumulators and statistical
   voting (Boulc'h & Marlet, SGP 2012).
   (David Coeurjolly, [#1149](https://github.com/DGtal-team/DGtal/pull/1149))

- *Math Package*
 - New RealFFT class for in-place real-complex Fast Fourier Transform using
   fftw3 library.
   (Roland Denis, [#1185](https://github.com/DGtal-team/DGtal/pull/1185))

- *Topology Package*
 - Adding periodic closure for KhalimskySpaceND and per-dimension closure
   specification.
   (Roland Denis, [#1086](https://github.com/DGtal-team/DGtal/pull/1086))
 - Adding CPreCellularGridSpaceND concept and KhalimskyPreSpaceND model
   to manipulate unbounded Khalimsky space and cells.
   KhalimskySpaceND now checks that all given cells are within the bounds.
   (Roland Denis, [#1086](https://github.com/DGtal-team/DGtal/pull/1086))

## Changes
- *Configuration/General*
 - Travis Continuous integration will check that doxygen raises no warnings
   and that the documented file names are valid.
   (David Coeurjolly, Roland Denis,
        [#1182](https://github.com/DGtal-team/DGtal/pull/1182))
 - Cleaning remaining preprocessor directives related to C++11 features.
   (Roland Denis, [#1141](https://github.com/DGtal-team/DGtal/pull/1141))
 - Travis Continuous integration will check that DGtalTools still compiles with
   changes in new pull-requests. (David Coeurjolly,
   [#1133](https://github.com/DGtal-team/DGtal/pull/1133))
 - Add cmake configuration file NeighborhoodTablesConfig to
   decompress and install look up tables. (Pablo Hernandez-Cerdan,
   [#1155](https://github.com/DGtal-team/DGtal/pull/1155))
 - Documentation graphs are now in SVG instead of PNG. (David Coeurjolly,
   [#1192](https://github.com/DGtal-team/DGtal/pull/1192))
 - Check and add all DGtal examples in the Examples listing section.
   (Bertrand Kerautret,[#1166](https://github.com/DGtal-team/DGtal/pull/1166))))

- *Base Package*
 - Alias and ConstAlias now raise compilation error when using invalid
   constructor, like from a rvalue reference. Adding ConstAlias in many classes
   that need it.
   (Roland Denis, [#1140](https://github.com/DGtal-team/DGtal/pull/1140))
   (With ITK related compilation fix, Bertrand Kerautret
   [#1153](https://github.com/DGtal-team/DGtal/pull/1153))
 - Moving all base concepts into namespace concepts. Update doc and
   concepts graphs accordingly. (Jacques-Olivier Lachaud, [#1164]
   (https://github.com/DGtal-team/DGtal/pull/1164))

- *IO Package*
 - Viewer3D: improvement of the viewer state record by saving the rendering
   mode. A new setter was also added to desable/enable double face rendering.
   (Bertrand Kerautret [#1166](https://github.com/DGtal-team/DGtal/pull/1162))
 - Viewer3D: add a mode to display ball primitive with OpenGL point instead of
   quadrangulated mesh.
   (Bertrand Kerautret [#1162](https://github.com/DGtal-team/DGtal/pull/1162))
 - Viewer3D: add a new mode to have the light source position defined from the
   camera (default) or from the scene coordinate system (key P to change
   position mode). A new lambertian rendering mode was added.
   (Bertrand Kerautret [#1149](https://github.com/DGtal-team/DGtal/pull/1149))
 - Add the possibility to interact in QGLViewer Viewer3D class with the voxel
   primitive (was limited to surfel). As with surfel, the user may assign integer
   identifiers (OpenGL names) to voxel and callback functions, which are called
   when voxel are selected. The selected elements are now highlighted.
   (Bertrand Kerautret, [#1146](https://github.com/DGtal-team/DGtal/pull/1146))

- *Topology Package*
 - Add pre-calculated look up tables to speed up Object::isSimple calculations.
   (Pablo Hernandez-Cerdan, [#1155](https://github.com/DGtal-team/DGtal/pull/1155))

## Bug Fixes
- *Configuration/General*
 - Simplification of the windows build instructions. (David
   Coeurjolly, [#1160](https://github.com/DGtal-team/DGtal/pull/1160))
 - Various fixes in the documentation (e.g. links to concepts
   pages). (David Coeurjolly,
   [#1161](https://github.com/DGtal-team/DGtal/pull/1161))
 - Fixing issues raised on some algorithms when changing Euclidean ring
   for SpaceND and KhalimskySpaceND. (Jérémy Levallois,
   [#1163](https://github.com/DGtal-team/DGtal/pull/1163))
 - Moving last concepts to concepts:: namespace. (David Coeurjolly,
   [#1193](https://github.com/DGtal-team/DGtal/pull/1193))

- *DEC Package*
 - Fix compatibility with eigen 3.2.8 by changing default index type for sparse matrix.
   (Pierre Gueth, [#1197](https://github.com/DGtal-team/DGtal/pull/1197))
 - Fixing warnings in DiscreteExteriorCalculus and DiscreteExteriorCalculusFactory.
   (Roland Denis, [#1139](https://github.com/DGtal-team/DGtal/pull/1139))

- *Geometry Package*
 - VoronoiCovarianceMeasure: fix dimension-specific code.
   (Roland Denis, [#1145](https://github.com/DGtal-team/DGtal/pull/1145))
 - AlphaThickSegmentComputer: fix segment display errors which could appear
   when displaying a small segment. Fix a non initialized attribute with
   some improvements on bounding box computation with orientation check.
   (B. Kerautret, [#1123](https://github.com/DGtal-team/DGtal/pull/1123))
 - Frechet Shortcut: fix implicit rounding.
   (I. Sivignon, [#1180](https://github.com/DGtal-team/DGtal/pull/1180))

- *Image Package*
 - Fixing issue [#779](https://github.com/DGtal-team/DGtal/issues/779) by
   storing domain with smart pointer in ImageContainerBySTLMap.
   (Roland Denis [#1151](https://github.com/DGtal-team/DGtal/pull/1151))

- *IO Package*
 - Display3D: Fix embedder usage when using default constructor in Debug mode.
   (Roland Denis [#1143](https://github.com/DGtal-team/DGtal/pull/1143))
 - Viewer3D: Fix a problem when the show() method was called at the end of the
   main program (the list creation was not called).
   (Bertrand Kerautret [#1138](https://github.com/DGtal-team/DGtal/pull/1138))
 - Viewer3D: add three new modes for shape rendering (default, metallic and
   plastic). The rendering can be changed by using the key M. The user can
   also choose its own rendering with some setter/getter on the opengl
   lightning/properties. (B. Kerautret,
   [#1128](https://github.com/DGtal-team/DGtal/pull/1128))
 - readers: fix a vol/pgm/raw reading bug occurring on Windows 10 due to the
   different interpretations of end of line \r\n on Window versus \n on
   unix/mac. Changing reading mode with binary mode instead text mode fix
   the issue. (Bertrand Kerautret
   [#1130](https://github.com/DGtal-team/DGtal/pull/1130))
 - Fixing issue [#899](https://github.com/DGtal-team/DGtal/issues/899) in
   all color maps, (David Coeurjolly, Bertrand Kerautret
   [#1134](https://github.com/DGtal-team/DGtal/pull/1134))
 -  GenericReader: include longvol reader in GenericReader for 64 bit images.
   Update the test for 64 bit longvol. (Bertrand Kerautret
   [#1135](https://github.com/DGtal-team/DGtal/pull/1135))
 - Fix the extension removal in Obj filename export in Board3D. (David
   Coeurjolly,[#1154](https://github.com/DGtal-team/DGtal/pull/1154)))
 - Fix issue when drawing DSS with both points and bounding box. (David
   Coeurjolly,[#1186](https://github.com/DGtal-team/DGtal/pull/1186)))

- *Topology Package*
  - Fix wrong starting point for surface tracking in example code
    frontierAndBoundary.cpp.
    (Roland Denis, [#1144](https://github.com/DGtal-team/DGtal/pull/1144))
  - Fix interior/exterior fill methods of topology/helpers/Surfaces class which
    was wrong on 3d and on closed Khalimsky space.
    (Bertrand Kerautret, [#1156](https://github.com/DGtal-team/DGtal/pull/1156))
  - Fix issue [#1168]
    (https://github.com/DGtal-team/DGtal/issues/1168), related to bad
    linear interpolation for binary volume data in
    volMarchingCubes.cpp (Jacques-Olivier Lachaud,
    [#1169](https://github.com/DGtal-team/DGtal/pull/1169))

- *Shape Package*
  - Fix a tubular mesh construction problem (missing faces) which appears
    when the center line is oriented in a main axis direction (in
    createTubularMesh()). Also improves and fixes the face construction.
    (Bertrand Kerautret, [#1157](https://github.com/DGtal-team/DGtal/pull/1157))

# DGtal 0.9.1

## New Features / Critical Changes

- *Configuration/General*
 - A CONTRIBUTING.md file has been added to describe how to contribute
   to the library. (David Coeurjolly,
   [#1112](https://github.com/DGtal-team/DGtal/pull/1112))
 - DGtal requires now to have a C++11 enabled compiler (gcc>4.6,
   clang>2.9, VS14, ...).  This allows us to use new C++11 features in
   DGtal core and to have more generic and reliable code. (David
   Coeurjolly, [#1080](https://github.com/DGtal-team/DGtal/pull/1080))
 - DGtal core now compiles on Microsoft Windows, Visual Studio (only
   VS14 or above). Many issues have been fixed for compatibility with
   'cl' compiler. (David Coeurjolly, Jérémy Levallois,
   [#1074](https://github.com/DGtal-team/DGtal/pull/1074))
 - DGtal with QGLViewer option activated now compiles on Microsoft Windows,
   Visual Studio (only VS14 or above). (Bertrand Kerautret,
   [#1106](https://github.com/DGtal-team/DGtal/pull/1106))

- *Base Package*
 - Traits class for containers in order to probe their category at
   compile time.  (Jacques-Olivier Lachaud,
   [#1079](https://github.com/DGtal-team/DGtal/pull/1079))
 - Generic set operations for arbitrary containers. You may use
   overloaded operators like &, |, -, ^ on arbitrary containers (list,
   vector, unordered_set, map, etc).  (Jacques-Olivier Lachaud,
   [#1079](https://github.com/DGtal-team/DGtal/pull/1079))

- *Geometry Package*
 - Hull2DHelpers: implementation of the rotating caliper algorithm to compute
   the width (vertical/horizontal or Euclidean) of a convex hull.
   (Bertrand Kerautret, [#1052](https://github.com/DGtal-team/DGtal/pull/1052))
 - MelkmanConvexHull: new reverse method to allow point insertions and convex
   hull computation on both side of a point sequence.
   (Bertrand Kerautret, [#1073](https://github.com/DGtal-team/DGtal/pull/1073))
 - LogScaleProfile: new class to represent a (multi)scale profile e.g. a sequence
   of statistics on digital lengths parameterized by a grid resolution.
   (Backport of the ScaleProfile class of
   [ImaGene](https://gforge.liris.cnrs.fr/projects/imagene) ).
   (Bertrand Kerautret, Jacques-Olivier Lachaud
   [#1075](https://github.com/DGtal-team/DGtal/pull/1075))
 - IteratorCompletion provides iterators and ranges access from a basic set of methods.
   (Roland Denis, [#1029](https://github.com/DGtal-team/DGtal/pull/1029))

- *Image Package*
 - ArrayImageAdapter adds a read-write image adapter from any random-access iterator,
   e.g. from a C-array.
   (Roland Denis, [#1029](https://github.com/DGtal-team/DGtal/pull/1029))

- *Math Package*
 - MultiStatistics: new class to compute different statistics (like
   mean variance, median) on multiple variables.  (Backport of the
   Statistics class of
   [ImaGene](https://gforge.liris.cnrs.fr/projects/imagene) ).
   (Bertrand Kerautret, Jacques-Olivier Lachaud
   [#1076](https://github.com/DGtal-team/DGtal/pull/1076))

- *Topology Package*
 - New class CubicalComplex and functions associated to
   it. Arbitrary cubical complexes can be represented, displayed and
   multiple operations are defined onto them: incidence, closing,
   opening, closure, star, link, interior, boundary, set operations
   and relations, as a collapse operation.
   (Jacques-Olivier Lachaud, [#1079](https://github.com/DGtal-team/DGtal/pull/1079))


## Changes
- *Configuration*
 - Types and classes in helper namespaces ```Z2i``` and ```Z3i``` for
   ```StdDefs.h``` header (2D and 3D digital geometry with
   computations on 32bit integers) are now explicitly instanciated in
   the compiled library. This reduces compilation time when such types
   are used. (David Coeurjolly,
   [#1117](https://github.com/DGtal-team/DGtal/pull/1117))

- *DEC Package*
 - DiscreteExteriorCalculus holds both primal and dual sizes of each cell.
   Subsequent changes have been made to insertSCell.
   (Pierre Gueth [#1082](https://github.com/DGtal-team/DGtal/pull/1082))
 - Convenient static members for KForm :
   KForm::ones(), KForm::zeros() and KForm::dirac(KSpace::Cell).
   (Pierre Gueth [#1082](https://github.com/DGtal-team/DGtal/pull/1082))
- *Base Package*
 - Enabling circulators in SimpleRandomAccessRangeFromPoint.
   (Roland Denis, [#1060](https://github.com/DGtal-team/DGtal/pull/1060))

- *Base*
 - Deprecated OldAlias, OldClone, OldConstAlias have been removed. (David
   Coeurjolly, [#1074](https://github.com/DGtal-team/DGtal/pull/1074))

- *IO*
 - By default, closing a Viewer3D does not save automatically the viewer
   state anymore (in a .qglviewer.xml file). The automatic save can be
   activated by a flag (myAutoSaveState). (Bertrand Kerautret
    [#1088](https://github.com/DGtal-team/DGtal/pull/1088))
 - In the Viewer3D, the light source position is now saved in the
    QGLViewer state file (.qglviewer.xml). (Bertrand Kerautret
    [#1087](https://github.com/DGtal-team/DGtal/pull/1087))
 - Minor improvements of default settings in Viewer3D. (David
   Coeurjolly, [#1066](https://github.com/DGtal-team/DGtal/pull/1066))
 - change the chronological order to display primitives (in the draw
   function) in order to see the cube primitive through the
   transparency of the ball primitives. (Bertrand Kerautret,
   [#1081](https://github.com/DGtal-team/DGtal/pull/1081))
 - New possibility to move the light source direction using the mouse move
   in Viewer3D (with the key SHIFT+CTRL (SHIFT+CMD on mac)). The light source
   direction is now defined according the main coordinate system (no more from
   the camera center).
   (Bertrand Kerautret [#1070](https://github.com/DGtal-team/DGtal/pull/1070))
 - Adding raw I/O capabilities for non integral types and signed integers.
   (Roland Denis [#1084](https://github.com/DGtal-team/DGtal/pull/1084))

- *Shapes Package*
 - New methods to remove faces from a Mesh  or to obtain the barycenter of a
   face.
   (Bertrand Kerautret [#1091](https://github.com/DGtal-team/DGtal/pull/1091))

## Bug Fixes

- *Configuration/General*
 - catch unit test framework upgraded to the develop version. (David
 Coeurjolly, [#1055](https://github.com/DGtal-team/DGtal/pull/1055))
 - Fixing boost include path issue when building tools using DGtal and
   its cmake DGtalConfig.cmake. (David Coeurjolly,
   [#1059](https://github.com/DGtal-team/DGtal/pull/1059))
 - Fixing parenthese warnings in Catch. Waiting for an official fix.
   (Roland Denis, [#1069](https://github.com/DGtal-team/DGtal/pull/1069))
 - Fix constness in selfDisplay and operator<<.  (Pierre Gueth
   [#1082](https://github.com/DGtal-team/DGtal/pull/1082))
 - DGtal cmake configuration scripts are now installed in the
   ```${PREFIX_PATH}/lib/DGtal/``` folder on linux systems (when
   running ```make install``` command). The documentation is copied to
   the folder ```${PREFIX_PATH}/share/DGtal/html/```. This fixes issue
   [#1095](https://github.com/DGtal-team/DGtal/issues/1095). (David
   Coeurjolly,
   [#1103](https://github.com/DGtal-team/DGtal/issues/1103))
 - Fix for swapped coordinates in TangentFromDSS2DFunctor. (Kacper
   Pluta,
   [#1083](https://github.com/DGtal-team/DGtal/issues/1083))
 - Update of the README.md page. (David Coeurjolly,
   [#1109](https://github.com/DGtal-team/DGtal/issues/1109))

- *Base Package*
 - Fix wrong initialization of reverse iterators in
   SimpleRandomAccess(Const)RangeFromPoint.  (Roland Denis,
   [#1060](https://github.com/DGtal-team/DGtal/pull/1060))

- *Geometry Package*
 - Fix pseudo-random number generator in KanungoNoise (David
   Coeurjolly,
   [#1078](https://github.com/DGtal-team/DGtal/pull/1078))

- *IO Package*
 - Fix line export in Board3D.
   (Bertrand Kerautret [##1119](https://github.com/DGtal-team/DGtal/pull/1119))
 - Fix viewer tests including qt4 headers even with configuring WITH_QT5=ON.
   (Pablo Hernandez-Cerdan, [#1100](https://github.com/DGtal-team/DGtal/pull/1100))
 - Fix Viewer3D axis display when they are included in a transparent element.
   (issue #873)
   (Bertrand Kerautret [##1108](https://github.com/DGtal-team/DGtal/pull/1108)))


# DGtal 0.9

## New Features / Critical Changes
- *Geometry Package*

- New segment computer allowing the recognition of thick digital segments,
  adapted to noisy contours (from a given thickness parameter). The current
  implementation (mainly a backport from imagene) is a model of
  CForwardSegmentComputer with a ParallelStrip primitive. This primitive is
  similar to the blurred segment of [Debled-Rennesson etal 2005] with isothetic
  thickness. It is also an implementation of the alpha-thick segment of Alexandre
  Faure and Fabien Feschet.
  (Bertrand Kerautret,  [#963](https://github.com/DGtal-team/DGtal/pull/963))


- *Configuration/General*
 - Continuous integration enabled on both linux and macosx
   systems. Furthermore, the nightly build documentation is
   automatically deployed.  (David Coeurjolly,
   [#955](https://github.com/DGtal-team/DGtal/pull/955))
 - New unit test framework based on
   [catch](https://github.com/philsquared/Catch). Catch allows to
   design quick and efficient unit tests with nice trace
   outputs. (David Coeurjolly,
   [#1019](https://github.com/DGtal-team/DGtal/pull/1019))
 - Documentation added for Catch. (David Coeurjolly,
   [#1042](https://github.com/DGtal-team/DGtal/pull/1042))


- *Kernel*
 - New template class DigitalSetlByAssociativeContainer allows to
   define digital sets from any associative container of the STL. For
   instance, using std::unordered_set (c++11) or boost::unordered_set (hash
   function based containers), speed-up up to 40% can be measured when
   processing digital sets. (David Coeurjolly,
   [#1023](https://github.com/DGtal-team/DGtal/pull/1023)
 - By default, Z2i::DigitalSet, Z3i::DigitalSet and digital set from
   DigitalSetSelector use the new hash function based
   container. (David Coeurjolly,
   [#1023](https://github.com/DGtal-team/DGtal/pull/1023)
 - Specializations of std::hash (c++11) and boost::hash to define a hash
   functions on DGtal points. (David Coeurjolly,
   [#1023](https://github.com/DGtal-team/DGtal/pull/1023)

## Changes

- *DEC Package*
 - Coherent signed cells support allows lower dimension manifold embedding.
   (Pierre Gueth [#977](https://github.com/DGtal-team/DGtal/pull/977))
 - OppositeDuality struct allows generic hodge and laplace definition.
   (Pierre Gueth [#977](https://github.com/DGtal-team/DGtal/pull/977))
 - Easy k-form and vector field transversal using .length() and .getSCell().
   (Pierre Gueth [#977](https://github.com/DGtal-team/DGtal/pull/977))
 - Unified operators interface :
   .hodge<order, duality>() replace primalHodge<order>() and dualHodge<order>(),
   .laplace<duality>() replace primalLaplace() and dualLaplace().
   (Pierre Gueth [#977](https://github.com/DGtal-team/DGtal/pull/977))
 - New antiderivative<order, duality>() operator.
   (Pierre Gueth [#977](https://github.com/DGtal-team/DGtal/pull/977))
 - New flatDirectional<duality, direction>() and sharpDirectional<duality,
   direction>() operators defined as flat(vector_field_along_direction) and
   sharp(1-form).extractZeroForm(direction). (Pierre Gueth
   [#977](https://github.com/DGtal-team/DGtal/pull/977))
 - DiscreteExteriorCalculus<dim_embedded, dim_ambient, Backend>
   takes 2 dimension template parameters for embedding
   manifold in ambient euclidean space.
   (Pierre Gueth [#977](https://github.com/DGtal-team/DGtal/pull/977))
 - Basic openmp support for derivative computation.
   (Pierre Gueth [#977](https://github.com/DGtal-team/DGtal/pull/977))
 - New propagation example and extended embedding tests.
   (Pierre Gueth [#977](https://github.com/DGtal-team/DGtal/pull/977))
 - Improved operator generation using new CSparseMatrix concepts.
   (Pierre Gueth [#1007](https://github.com/DGtal-team/DGtal/pull/1007))
 - DEC constructors are replaced by static factory functions:
   DiscreteExteriorCalculusFactory::createFromDigitalSet and
   DiscreteExteriorCalculusFactory::createFromNSCells.
   (Pierre Gueth [#1008](https://github.com/DGtal-team/DGtal/pull/1008))
 - Mutable iterator on DiscreteExteriorCalculus.
   (Pierre Gueth [#1008](https://github.com/DGtal-team/DGtal/pull/1008))
 - Unary minus operators for k-forms, vector fields and linear operators.
   (Pierre Gueth [#1020](https://github.com/DGtal-team/DGtal/pull/1020))
 - Introduction of .updateIndexes() that needs to be called after any
   call to .insertSCell() or .eraseCell().
   (Pierre Gueth [#1020](https://github.com/DGtal-team/DGtal/pull/1020))
 - Transpose of linear operators.
   (Pierre Gueth [#1020](https://github.com/DGtal-team/DGtal/pull/1020))
 - Intensity operator on vector fields.
   (Pierre Gueth [#1020](https://github.com/DGtal-team/DGtal/pull/1020))
 - Reorder operators to remap indexes.
   (Pierre Gueth [#1020](https://github.com/DGtal-team/DGtal/pull/1020))

- *Geometry Package*
 - New EstimatorCache class to cache quantities estimated by a
   surfel local estimator. (David Coeurjolly,
   [#927](https://github.com/DGtal-team/DGtal/pull/927))
 - New digital surface local estimator that computes a sphere
  fitting. It requires to have the Patate library installed (and
  WITH_PATATE=true): http://patate.gforge.inria.fr/html/. See
  SphereFittingEstimator (David Coeurjolly,
  [#929](https://github.com/DGtal-team/DGtal/pull/929))
 - Algorithm to compute the union of two DSSs in logarithmic time
	(Isabelle Sivignon,
	[#949](https://github.com/DGtal-team/DGtal/pull/949))
 - InexactPredicateLpSeparableMetric class is now templated by an
   EuclideanRing type. (David Coeurjolly,
   [#1017](https://github.com/DGtal-team/DGtal/pull/1017))
 - Main example files of geometry/curves are introduced in the list of examples
   and briefly described.
   (Tristan Roussillon, [#1026](https://github.com/DGtal-team/DGtal/pull/1026))
 - New algorithms to compute the convex hull of planar point sets.
   (Tristan Roussillon, [#1028](https://github.com/DGtal-team/DGtal/pull/1028))
 - Lambda maximal segment tangent direction estimator 2D/3D: LambdaMST2D, LambdaMST3D.
   A fast tangent direction estimator which uses maximal digital straight segments.
   (Kacper Pluta, [#1021](https://github.com/DGtal-team/DGtal/pull/1021))
 - Segmentation of 3D digital curves by a combination of the segmentations of its 2D
   projections onto 2D base planes: XY, XZ, YZ. Notice that, only valid projections
   are used. By valid one understands that there are no two 3D points which are projected
   onto the same 2D point. A segment is computed as long as is extendable and at least
   two projections are valid.
 : NaiveDSS3DComputer.
   (Kacper Pluta, [#1021](https://github.com/DGtal-team/DGtal/pull/1021))

- *Math Package*
 - Utilities added (OrderedLinearRegression) to perform sequential
   linear model estimation of scalar data. (David Coeurjolly, Jérémy
   Levallois [#935](https://github.com/DGtal-team/DGtal/pull/935),
   backport from imagene)
 - New linear algebra concepts: CDenseVector, CDenseMatrix, CSparseMatrix.
   (Pierre Gueth [#1007](https://github.com/DGtal-team/DGtal/pull/1007))

- *Image Package*
 - Adding copy between images of different types. (Roland Denis [#1001]
   (https://github.com/DGtal-team/DGtal/pull/1001))

- *IO Package*
 - Fix RawWriter and RawReader. Added templated generic RawReader::importRaw
   and RawWriter::exportRaw.
   (Pierre Gueth [#1010](https://github.com/DGtal-team/DGtal/pull/1010))
 - New 2D DEC board style with orientated cells.
   (Pierre Gueth [#977](https://github.com/DGtal-team/DGtal/pull/977))
 - Limited interaction added to QGLViewer Viewer3D class. The user
   may assign integer identifiers (OpenGL names) to surfels and
   callback functions, which are called when surfels are
   selected. (Jacques-Olivier Lachaud
   [#942](https://github.com/DGtal-team/DGtal/pull/942))
 - Balls can be exported to OBJ in Board3D and ball resolution can now
   be specified in Viewer3D and Board3D (David Coeurjolly,
   [#945](https://github.com/DGtal-team/DGtal/pull/945))
 - Viewer3d cleanings with better organisation through the
   separation of all code generating the GL lists. (Bertrand Kerautret)
  ([#945](https://github.com/DGtal-team/DGtal/pull/945))
 - Operators added to perform computations on Color objects (addition,
   substraction scaling...). Color is now CopyConstructible and
   Assignable (David Coeurjolly
   [#940](https://github.com/DGtal-team/DGtal/pull/940))
 - Improvement of memory footprint of DGtal::Color (David Coeurjolly,
   [#961](https://github.com/DGtal-team/DGtal/pull/961))
 - New colormap adapter to add ticks/iso-contours (regularly spaced or
   specified by the user) to a given colormap. (David Coeurjolly,
   [#987](https://github.com/DGtal-team/DGtal/pull/987))
 - New flag (-DWITH_QT5) enables QT5 support in libqglviewer. (Nicolas
   Aubry, [#983](https://github.com/DGtal-team/DGtal/pull/983))
 - Board2D now supports quadratic Bezier curve drawing. (Tristan Roussillon,
   [#1002](https://github.com/DGtal-team/DGtal/pull/1002))
 - MeshWriter class can now export OBJ file including colors.
   (Bertrand Kerautret, [#1016](https://github.com/DGtal-team/DGtal/pull/1016))
 - Viewer3D: Shift-L / L key binding added to save and restore camera settings.
   (Bertrand Kerautret, [#1024](https://github.com/DGtal-team/DGtal/pull/1024))
 - Viewer3D:  change the chronological order to diplay primitives (in the draw
   function) in order to see see textured image primitives through the
   transparency of other 3D primitives. (Bertrand Kerautret,
   [#1041](https://github.com/DGtal-team/DGtal/pull/1041))


- *Kernel Package*
- HyperRectDomain can now be empty (lowerBound == upperBound + diagonal(1)).
    Warning about the use of lexicographical order in comparison operators of
    PointVector. (Roland Denis,
    [#996](https://github.com/DGtal-team/DGtal/pull/996))
  - Adds generic linearization (point to index) and reverse process (index to
    point), specialized for HyperRectDomain. (Roland Denis,
    [#1039](https://github.com/DGtal-team/DGtal/pull/1039))
 - HyperRectDomain can now be empty (lowerBound == upperBound +
    diagonal(1)). Warning about the use of lexicographical order in
    comparison operators of PointVector. (Roland Denis,
    [#996](https://github.com/DGtal-team/DGtal/pull/

- *Shapes Package*
 - Adds a vertex Iterator in the Mesh class in addition to the
   ConstIterator and adds a new method to change the color of a
   specific face. (Bertrand Kerautret,
   [#937](https://github.com/DGtal-team/DGtal/pull/937))
 - New methods to generate basic 3D tubular meshes and height
   fields. New mesh module documentation added. (Bertrand Kerautret,
   [#969](https://github.com/DGtal-team/DGtal/pull/969))
 - Refactoring of CSG operations on Euclidean / Digital shapes to easily
   combine several operations.
   EuclideanShapesUnion, EuclideanShapesIntersection and
   EuclideanShapesMinus are now deprecated. Use EuclideanShapesCSG
   instead.
   DigitalShapesUnion, DigitalShapesIntersection and
   DigitalShapesMinus are now deprecated. Use DigitalShapesCSG
   instead. (Jérémy Levallois
   [#962](https://github.com/DGtal-team/DGtal/pull/962))
 - Add various methods in the Mesh class to get the bounding box, to
   change the mesh scale or to subdivide triangular faces. (Bertrand
   Kerautret, [#990](https://github.com/DGtal-team/DGtal/pull/990) and
   [#992](https://github.com/DGtal-team/DGtal/pull/992))
 - New copy constructor and copy operator on Mesh object (and
   documentation added about vertex ordering for obj format).
   (Bertrand Kerautret,
   [#976](https://github.com/DGtal-team/DGtal/pull/976))

- *Arithmetic Package*
 - Algorithm to compute the fraction of smallest denominator in
	between two irreducible fractions (Isabelle Sivignon
	[#949](https://github.com/DGtal-team/DGtal/pull/949))

## Bug Fixes

- *Configuration*
  - Removing code coverage with coverall.io (David Coeurjolly,
  [1040](https://github.com/DGtal-team/DGtal/pull/1032)).
  - Forces Eigen 3.2.1 minimum (for a bug fix).  (Jacques-Olivier
    Lachaud, [1032](https://github.com/DGtal-team/DGtal/pull/1032)).
  - Fix issue #925, detection of Eigen3 (3.1 minimum) and also issue
    #924, DGtal configuration file when using Eigen3.  (Jacques-Olivier
    Lachaud, [#926](https://github.com/DGtal-team/DGtal/pull/926))
 - Backport of changes in google/benchmarck API for micro-benchmarking
   (David Coeurjolly, [#1014](https://github.com/DGtal-team/DGtal/pull/1014))
 - New travis configuration file to enable new travis Docker based
   container system (David Coeurjolly,
   [#1030](https://github.com/DGtal-team/DGtal/pull/1030))
 - Various fixes of compiler warnings due to unused paramters (David
   Coeurjolly, Roland Denis,
   [#1034](https://github.com/DGtal-team/DGtal/pull/1030))


- *Base Package*
 - Fix bug with LabelledMap copy constructor and copy iterator. (Roland
   Denis, [#973](https://github.com/DGtal-team/DGtal/pull/973))
 - Fix bug with Labels iterator when first index is set (Roland Denis,
 [#972](https://github.com/DGtal-team/DGtal/pull/972))
 - Iterator category fix for boost > 1.57 (David Coeurjolly,
 [#938](https://github.com/DGtal-team/DGtal/pull/938))
 - Cleanup of DGtal namespaces (David Coeurjolly,
 [#993](https://github.com/DGtal-team/DGtal/pull/993))


- *Geometry Package*
 - Fix bug occuring in the computation of the Faithful Polygon (class FP)
   in the closed case, ie. with circulators.
   (Tristan Roussillon, [#939](https://github.com/DGtal-team/DGtal/pull/939))
 - Fixing DSS based length estimator on open curves. (David
   Coeurjolly, [#941](https://github.com/DGtal-team/DGtal/pull/941))
 - Fix bug of method ArithmeticalDSL::getPoint with negative values
   of positions as input arguments.
   (Tristan Roussillon, [#944](https://github.com/DGtal-team/DGtal/pull/944))
 - Fix too restrictive asserts of methods
	ArithmeticalDSSConvexHull::smartCH and
	ArithmeticalDSSConvexHull::smartCHNextVertex to enable negative
	positions as input arguments. (Isabelle Sivignon,
	[#950](https://github.com/DGtal-team/DGtal/pull/950))
 - Fix Bezout Vector computation (Isabelle Sivignon,
 [#948](https://github.com/DGtal-team/DGtal/pull/948))
 - Fix issues with SphereFitting and TensorVoting local estimators on
   digital surfaces (Jérémy Levallois, David Coeurjolly
   [#970](https://github.com/DGtal-team/DGtal/pull/970))

- *IO Package*
 - Performance improvement of color managment in Display3D, Board3D
   and Viewer3D: no more "createNew...List" when setting a new
   color. (David Coeurjolly,
   [#958](https://github.com/DGtal-team/DGtal/pull/958))
 - Radius and resolution of balls have been fixed when used to
   represent a 3D point in grid mode (David Coeurjolly,
   [#978](https://github.com/DGtal-team/DGtal/pull/978))
 - Change in the mesh export in OFF format: now it tries by default to export
   colors (if stored). (Bertrand Kerautret,
   [#985](https://github.com/DGtal-team/DGtal/pull/985))
 - Bugfix in quad visualization in BoardD3D and Viewer3D (David
   Coeurjolly, [#980](https://github.com/DGtal-team/DGtal/pull/980))
 - Fix warnings message of std::abs in Display3D.    (Bertrand Kerautret,
   [#991](https://github.com/DGtal-team/DGtal/pull/991))
 - Fix memory leaks present in the Viewer3d.  (Bertrand Kerautret,
   [#995](https://github.com/DGtal-team/DGtal/pull/995))
 - Fix issues in OBJ color export when exporting voxels. (David
   Coeurjolly, [#1022](https://github.com/DGtal-team/DGtal/pull/1022))
 - Fix compilation issue on gentoo system related to MeshWriter
   (gcc version 4.9.2-r2). (Van Tho Nguyen,
   [#1035](https://github.com/DGtal-team/DGtal/pull/1035))
 - Fix deprecated usage of setMouseBindingDescription with QGLViewer >= 2.5.0.
   (Roland Denis, [#1036](https://github.com/DGtal-team/DGtal/pull/1036))

- *Kernel Package*
  - BasicDomainSubSampler can now handle non 0 origin point. This update also
    correct the search of point which are outside the source domain (it is now
    checked in testBasicPointFunctors). (Bertrand Kerautret,
    [989](https://github.com/DGtal-team/DGtal/pull/989)).

- *Topology  Package*
  - Fix loop bug in extractAllConnectedSCell of Surfaces from helpers.
    (Bertrand Kerautret, [994](https://github.com/DGtal-team/DGtal/pull/994)).

- *DEC  Package*
  - Fix missing include in testEigenSolver.
    (Jacques-Olivier Lachaud,
    [1032](https://github.com/DGtal-team/DGtal/pull/1032)).


# DGtal 0.8


## New Features / Critical Changes

- *General*
 - This Changelog has been ported to MarkDown (David Coeurjolly,
   [#846](https://github.com/DGtal-team/DGtal/pull/846))
 - The DGtal main website is now http://dgtal.org

 - Global refactoring of base functors (David Coeurjolly,
   [#861](https://github.com/DGtal-team/DGtal/pull/861))
    - BasicFunctor functors have been moved to functors:: namespace.
    - DefaultFunctor has been renamed functors::Identity.
    - xxxFunctor have been renamed to xxx.

 - Moving graph, topology, geometry/estimation concepts into
   namespace concepts::, also moving some functors into namespace
   functors:: (Jacques-Olivier Lachaud,
   [#912](https://github.com/DGtal-team/DGtal/pull/912)).

- *DEC Package*
 - DGtal 0.8 contains the first release of the Discrete Exterior
   Calculus Package. DEC provides an easy and efficient way to
   describe linear operator over various structure. Basic operators,
   such as Hodge duality operator or exterior derivative, can be
   combined to create classical vector analysis operator such as
   gradient, curl and divergence. (Pierre Gueth,
   [#877](https://github.com/DGtal-team/DGtal/pull/877))


- *Geometry Package*
 - Add digital nD Voronoi Covariance Measure support, as well as
  digital geometric estimators based on it. Add tests and examples of
  feature detection with VCM. (Jacques-Olivier Lachaud,
  [#803](https://github.com/DGtal-team/DGtal/pull/803))

 - Add Integral Invariant estimators so that they meet the concept of
  surface local estimator. Add geometric functors to define easily all
  the geometric estimators that can be built from the volume and
  coariance matrix. Previous estimators (IntegralInvariantMeanCurvatureEstimator
  and IntegralInvariantGaussianCurvatureEstimator) are removed. Please use
  the new ones instead. (Jeremy Levallois, Jacques-Olivier Lachaud,
  [#803](https://github.com/DGtal-team/DGtal/pull/803)
  [#856](https://github.com/DGtal-team/DGtal/pull/856)
  [#893](https://github.com/DGtal-team/DGtal/pull/893))

 - Various geometric predicates are now available in order to test the
  orientation of three points in the planes. Most classes are template
  classes parametrized by a type for the points (or its coordinates)
  and an integral type for the computations. They always return an
  exact value (or sign), provided that the integral type used for the
  computations is well chosen with respect to the coordinates of the
  points. Some implementations do not increase the size of the input
  integers during the computations. (Tristan Roussillon,
  [#755](https://github.com/DGtal-team/DGtal/pull/755))

 - Logarithmic construction of an arithmetical DSS of minimal
   parameters from a bounding DSL and two end points (ctor of
   ArithmeticalDSS) (Tristan Roussillon,
   [#819](https://github.com/DGtal-team/DGtal/pull/819))

 - Proof-of-concept that path-based norms can be implemented in a
   separable approach using logarithmic cost predicates
   (experimental::ChamferNorm2D). (David Coeurjolly,
   [#898](https://github.com/DGtal-team/DGtal/pull/898))

 - Logarithmic construction of an arithmetical DSS of minimal
   parameters from a bounding DSS (of known leaning points)
   and two end points (ctor of
    ArithmeticalDSS) (Tristan Roussillon,
    [#914](https://github.com/DGtal-team/DGtal/pull/914))

 - Feature extraction algorithm from Tensor Voting.(Jérémy Levallois,
   David Coeurjolly,
   [#895](https://github.com/DGtal-team/DGtal/pull/895))

 - Ray shooting intersection predicates (ray-triangle, ray-quad,
   ray-surfel) added in geometry/tools (David Coeurjolly,
   [#904](https://github.com/DGtal-team/DGtal/pull/904))


- *IO Package*
  - Now VolReader/VolWriter and LongvolReader/LongvolWriter support the
   usage of Center-(X,Y,Z) parameters, as described in Vol file
   specification. (Jérémy Levallois,
   [#879](https://github.com/DGtal-team/DGtal/pull/879))

- *Math Package*

    - New classes to compute nD eigen decomposition of symmetric
      matrix (class EigenDecomposition).  Add tests. (Jacques-Olivier
      Lachaud, #803)
    - Simple Linear Regression tool added (backport from
      imagene). (David
      Coeurjolly, [#794](https://github.com/DGtal-team/DGtal/pull/794))

- *Kernel package*
  - BasicPointFunctors functors have been moved in the functors::
    namespace (David Coeurjolly,
    [#863](https://github.com/DGtal-team/DGtal/pull/863))

- *For developpers*
     - Google Benchmark can be enabled to allow micro-benchmarking in
         some DGtal unit tests (https://github.com/google/benchmark)
         (David Coeurjolly,
         [#790](https://github.com/DGtal-team/DGtal/pull/790))

- *Images*
   - Classes to perform rigid transformations of 2D and 3D images
     (Kacper Pluta,
     [#869](https://github.com/DGtal-team/DGtal/pull/869))

## Changes

- *Base Package*
 - Add comparison operators in variants of CountedPtr. Improve
   coverage of these classes and fix compilation problem
   (Jacques-Olivier Lachaud)
 - Update doc of CountedPtr, CountedPtrOrPtr and
   CountedConstPtrOrConstPtr. Add asserts. Add tests. Fix issue 773
   (https://github.com/DGtal-team/DGtal/issues/773). (Jacques-Olivier
   Lachaud, [#894](https://github.com/DGtal-team/DGtal/pull/894)).
 - XXXOutputRangeYYY classes are now called
   XXXRangeWithWritableIteratorYYY (Tristan Roussillon,
   [#850](https://github.com/DGtal-team/DGtal/pull/850)).

- *Geometry Package*
 - Fix and add concept of CSurfelLocalEstimator and related ground
  truth estimators for implicit polynomial shapes
  (TrueDigitalSurfaceLocalEstimator). (Jacques-Olivier Lachaud,
  [#803](https://github.com/DGtal-team/DGtal/pull/803))
 - Random-access iterators added in ArithmeticalDSL. (Tristan
   Roussillon, [#801](https://github.com/DGtal-team/DGtal/pull/801))
 - Updates in Metric concepts: better and simpler concept structure
   and a new adapter to adapt any euclidean metric to a digital one
   (with values on Z) (David Coeurjolly,
   [#870](https://github.com/DGtal-team/DGtal/pull/870)
 - CubicalSudivision has been renamed SpatialCubicalSubdivision and
   moved to "geometry/tools" (David Coeurjolly,
   [#862](https://github.com/DGtal-team/DGtal/pull/862))

- *IO Package*
  - Better handling of materials in Board3D and OBJ exports. (David
    Coeurjolly,
    [#784](https://github.com/DGtal-team/DGtal/pull/784))
  - New 'basic' display mode for surfels (oriented or not), useful for
    large digital surface displays (quads instead of 3D prism)
    (Bertrand Kerautret,
    [#783](https://github.com/DGtal-team/DGtal/pull/783))
  - New clear() method to subclasses of Display3D (Viewer3D and
    Board3D) to clear the current drawning buffer. (Kacper Pluta,
    [#807](https://github.com/DGtal-team/DGtal/pull/807))
  - New draw() method for 3D display models (Viewer3D and Board3D) to
    display surfels with prescribed normal vectors (David Coeurjolly,
    [#802](https://github.com/DGtal-team/DGtal/pull/802)).
  - When exporting an 3D visualization to OBJ, a new option will
    rescale the geometry to fit in [-1/2,1/2]^3. (David Coeurjolly,
    [#820](https://github.com/DGtal-team/DGtal/pull/820))
  - New raw import/export for 32 bits images (Bertrand Kerautret,
	[#877](https://github.com/DGtal-team/DGtal/pull/876))

- *Kernel Package*

  - New functor DomainSubSampler allowing to apply different
    samplings with larger or smaller size on N dimensional domain. New tests
    and examples are given for 2D and 3D images (Bertrand Kerautret,
    [825](https://github.com/DGtal-team/DGtal/pull/825) and
    [882](https://github.com/DGtal-team/DGtal/pull/882)).

- *Shapes Package*
  - Shape concepts have been moved to concepts:: namespace (David
  Coeurjolly, [#871](https://github.com/DGtal-team/DGtal/pull/871))

- *Topology Package*
  - Surfaces::findABell accepts now arbitrary pair of points (Jacques-Olivier
    Lachaud, David Coeurjolly,
    [#851](https://github.com/DGtal-team/DGtal/pull/851))



## Bug Fixes


- *Base Package*

  - Fixing issue on Circulator/IteratorFunctions (related to #770 on
    MacOS).

- *Kernel Package*
  - BinaryPointPredicate is now specialized for DGtal::AndBoolFct2 and
    DGtal::OrBoolFct2 in order to guarantee that the second computation
    is not performed when the first point predicate return false (resp. true)
    with DGtal::AndBoolFct2 (resp. DGtal::OrBoolFct2) (Tristan Roussillon
    [#852](https://github.com/DGtal-team/DGtal/pull/852)).

- *Geometry Package*
  - Bug fix in PowerMap construction. (David Coeurjolly,
    [#814](https://github.com/DGtal-team/DGtal/pull/814))
  - Bug fix in 3d display of StandardDSS6Computer (Tristan Roussillon
    [#854](https://github.com/DGtal-team/DGtal/pull/854))

- *Topology Package*
  - small fix in ImplicitDigitalSurface. (Jacques-Olivier Lachaud,
    [#803](https://github.com/DGtal-team/DGtal/pull/803))
  - fix examples volTrackBoundary and volScanBoundary for DEBUG mode
    (Jacques-Olivier Lachaud, David Coeurjolly,
    [#851](https://github.com/DGtal-team/DGtal/pull/851))
  - New methods to fill the interior/exterior of digital contours
    (in the Surface class of topology/helpers).  (Bertrand Kerautret
    [#827](https://github.com/DGtal-team/DGtal/pull/827))


- *Graph Package*
  - fix examples volDistanceTraversal for DEBUG mode (Jacques-Olivier Lachaud,
    David Coeurjolly, [#851](https://github.com/DGtal-team/DGtal/pull/851))

- *Image Package*
  - Fixing template types in ImageAdapter (David Coeurjolly,
    [#835](https://github.com/DGtal-team/DGtal/pull/835))
  - Fixing image thresholders (SimpleThresholdForegroundPredicate and
    IntervalForegroundPredicate) which require CConstImage instead of
    CImage (David Coeurjolly,
    [#843](https://github.com/DGtal-team/DGtal/pull/843))

- *IO*
  - Bug fix for reading PGM(P2) 3D. (Kacper Pluta,
   [#853](https://github.com/DGtal-team/DGtal/pull/853))
  - Renaming BasicColorToScalarFunctors namespace to functors:: (David
    Coeurjolly,  [#857](https://github.com/DGtal-team/DGtal/pull/857))
  - Fix OpenGL warnings by redefining openGL primitive (glSphere) (Bertrand
    Kerautret [#981](https://github.com/DGtal-team/DGtal/pull/891))

=== DGtal 0.7 ===

*General*

    - Unit tests build is now disabled by default (to turn it on, run cmake with "-DBUILD_TESTING=on")

    - The "boost program option library" dependency was removed.

    - DGtal needs boost >= 1.46.

    - Thanks to new compiler warning option (-Wdocumentation), the doxygen documentation has been considerably improved.

*Base Package*

    - Complete rewriting of Clone, Alias and ConstAlias
      classes. Parameter passing is now documented with a standardized
      method to determine parameters unambiguously. Associated classed
      CowPtr, CountedPtrOrPtr and CountedConstPtrOrConstPtr are now used
      in conjunction with the previous classes.

    - Few improvments in Clock and Trace base classes.

*Kernel Package*

    - Two initialisation methods (initRemoveOneDim and initAddOneDim)
      for the Projector Functor from the BasicPointFunctors class in
      order to simplify the slice images (with example and test in 2D
      slice image extraction from 3D volume file).

    - New basic functors:
	- SliceRotator2D: to rotate 2D Slice images from 3D volume.
	- Point2DEmbedderIn3D: a simple functor to embed in 3d a 2d points
	  (useful to extract 2D image from 3D volume).

    - Sets have been updated to own their domain with a copy-on-write pointer,
      in order to avoid some inconsistencies.

*Topology Package*

    - Fixing bugs in Object::isSimple for some digital
      topologies. Speed of Object::isSimple has been improved. Homotopic
      thinning is much faster (even without a precomputed simplicity
      table).

    - Objects have been updated to use Clone services.

*Geometry Package*

    - New classes to deal with arithmetical digital straight segments.
      Now the representation of the primitives and their recognition
      along a discrete structure are separated. The unique class
      ArithmeticalDSS,  which was a segment computer, has been replaced by
      mainly three classes: ArithmeticalDSL, ArithmeticalDSS and
      ArithmeticalDSSComputer. This is described in a doc page of the geometry
      package. Note that Backward/Forward suffixes have been renamed into
      Back/Front. Moreover, get prefixes for data members accessors have been
      removed.

    - Generic adapter to transform a metric (model of CMetric) with
      monotonic (see doc) properties to a separable metric (model of
      CSeparableMetric) which can be used in
      VoronoiMap/DistanceTransformation algorithms.

    - New possibility to access the 3 2D ArithmeticDSS object within an
      ArithmeticDSS3d.

    - New local estimator adapter to make easy implementation of locally defined
      differential estimator on digital surfaces.

    - New documentation on local estimators from digital surface
      patches and surfel functors. New normal vector estimator from
      weighted sum of elementary surfel normal vectors added.

    - With an optional binding with CGAL and Eigen3, new curvature and
      normal vector estimators have been added. For instance, you can
      now estimate curvature from polynomial surface fitting (Jet
      Fitting) and Monge forms.

    - Minor improvements in the spherical accumulator.

    - Improvement of integral invariant estimators (better memory footprint,
	...).
      They also allow to estimate principal curvatures using Covariance matrix.
      Covariance matrix is also "masks" based, so the computation is efficient.

    - New algorithms to compute the minimal characteristics of a
      Digital Straight Line subsegment in logarithmic time using local
      convex hulls or Farey Fan. Also works when the DSL
      characteristics are not integers.

    - Chord algorithm for (naive) plane recognition and width computation.

    - New organization for computing primitives. Introduction of the concept
      of PrimitiveComputer and specialization. COBA algorithm and Chord
      algorithm are now models of AdditivePrimitiveComputer.

    - Introduction of the primitive ParallelStrip, computed by COBA and Chord
      algorithms

    - New documentation for planarity decision, plane recognition and width
      computation.
      Quantitative and qualitative evaluation of COBA and Chord algorithm.

    - Bug fix in COBA algorithm when extending an empty computer with a group of
      points.

    - add standard plane recognition with adapter classes both for COBA and
      Chord algorithm.

*Shape Package*

    - The class MeshFromPoints was transformed into Mesh (more from
      shapes/fromPoints to shapes/ directory), iterators on mesh
      points and mesh face.

*Topology Package*

    - The class SCellToMidPoint is now deprecated. Use CanonicSCellEmbedder
      instead to map a signed cell to its corresponding point in the Euclidean
      space

*IO Package*

    - Complete refactoring of 3D viewers and boards (Viewer3D, Board3DTo2D).
    - New Board3D to export 3D displays to OBJ 3D vector format.
    - A new display of 2D and 3D image in Viewer3D.
    - New reader: HDF5 file with 2D image dataset(s) (8-bit with palette and
      24-bit truecolor with INTERLACE_PIXEL).
    - New GenericReader and Generic Writer for both 2D, 3D and ND images.
    - Adding a Table Reader to extract objets given in a specific column from a
      text file.
    - Adding missing PPM Reader.
    - Adding missing DICOM reader (with ITK library)
    - Adding ITK reader and ITK writer
    - OpenInventor (SOQT/Coin3D) based viewer has been removed (please consider
      release <=0.6 if interested).

*Image Package*

    - New concepts : CImageFactory to define the concept describing an
      image factory and CImageCacheReadPolicy/CImageCacheWritePolicy
      to define the concept describing cache read/write policies.

    - New classes : ImageFactoryFromImage to implement a factory to
      produce images from a "bigger/original" one according to a given
      domain, ImageCache to implement an images cache with 'read and
      write' policies, TiledImageFromImage to implement a tiled image
      from a "bigger/original" one.

    - ImageContainerByITKImage complies with CImage.
      The container has been moved from the DGtal::experimental namespace to
      the main DGtal namespace.

*Graph Package*

    - New graph visitor, which allows to visit a graph according to
      any distance object (like the Euclidean distance to some point).

*Math Package*

    - add Histogram class and CBinner concept.
    - add math concepts diagram.


=== DGtal 0.6 ===

 *General*
    - Multithread capabilities via OpenMP are now detected during DGtal
      build. Example of usage can be found in the Volumetric module.

 *Documentation*
    - update documentation for boost concepts, so that subconcepts are
      displayed and html reference pages are pointed.
    - package/module documentation files are now in their associated
      package folder (e.g. kernel/doc/ for kernel package related
      documentation pages). The "make doc" command (or "make dox", see
      below) generates the documentation in the "html/" sub-folder of your
      current build folder.
    - latex citations within doxygen documents are now working

 *Base Package*
    - correct concept checks for some range concepts.
    - Statistic class moved to math package

 *Kernel Package*
    - digital sets are now also point predicates, update of
      DigitalSetDomain accordingly. As a consequence, SetPredicate is
      now deprecated.
    - exposed Compare template parameter of underlying std::set in
      DigitalSetBySTLSet class.

    - new documentation for module digital sets.

 *Arithmetic Package*
    - new class for representing lattice polytopes in 2D (with cut
      operations)
    - bugfix in LighterSternBrocot::Fraction
    - bugfix in ArithmeticalDSS (thanks, Kacper)

 *Image Package*
    - Update on image writers (no colormap required for scalar only writers).
      Documentation updated.
    - New image adapters to adapt both domains and values of an image
      (ImageAdapter and ConstImageAdapter).
    - several enhancements of the main image concept and its image
      container models

 *Geometry Package*
    - New primitives for digital plane recognition. Naive planes, and
      more generally planes with arbitrary axis-width can be detected
      and recognized incrementally. Based on a COBA algorithm
      implementation, which uses 2D lattice polytopes.
    - Fréchet segment computer added to compute bounded simplifications of
      digital curves for instance.
    - Complete rewritting of volumetric tools by separable processes:
      new generic algorithms (VoronoiMap, PowerMap) and metric
      concepts hierarchy (l_2, l_p, ...p) to efficiently compute
      DistanceTransformation, ReverseDistanceTransformation and
      preliminary medial axis extraction.
    - Separable volumetric tools are now multithread using OpenMP.
    - New curvature estimator in 2D/3D based on integral invariants
      (both mean and gaussian curvatures in 3D).

 *Shape Package*
    - New operators available on digital and Euclidean shapes (Union,
      Intersection, Minus)

 *Topology Package*
    - update documentation for digital surfaces and digital surface
      containers so as to emphasize the fact that the ranges are only
      single-pass.

 *Graph Package*
    - New package gathering graph related structures and algorithms
      (visitors, graph concepts, ...)
    - Add concepts for graph visitors
    - Add boost::graph support for DigitalSurface
    - Add documentation for graph package.

 *Math Package*
    - Exact exponentiation x^p by squaring on O(log p) added
      (BasicMathFunctions::power).

 *For developers*
    - new "make dox" target to only build dox file documentation
      ("make doc" for complete documentation build)


=== DGtal 0.5.1 ===
Posted on June, 6th, 2012 by David Coeurjolly

    - New way to cite package/module authors in the documentation
    - Improvement of DGtal::GridCurve ranges
    - Improvement of package concepts  in the  documentation
    - new documentation for DGTal build on MSWindows
    - arithmetic is now a main package (previously in math)
    - Specialized classes for classical metric adjacencies


=== DGtal 0.5 ===
Posted on May, 9th, 2012 by David Coeurjolly

Many changes have been pushed to this release with a lot of nice
tools.  Before going into details component by component, we would
like to focus on a couple of new cool features:

  - new arithmetic package (fractions, models of fraction,
    Stern-Brocot, continued fraction,...)
  - new nD DigitalSurface model (collections of (n-1) topological cells
    with many tools/utilities to track surface elements)
  - update of the build system to make easier the use of DGtal in your
    projects.
  - DGtal and DGtalTools
  - many bugfixes..

* Overall  Project

  - In previous DGtal releases, tools were given in the source
    "tools/" folder. In this release, we have chosen to move the
    tools to another GitHub project
    (http://github.com/DGtal-team/DGtalTools) with a specific
    development process. Please have a look to this project to get
    nice tools built upon the DGtal library.

  - cmake scripts and DGtalConfig have been widely updated to make
    easier the use of the library in your own code

  - We are debugging both the code and the scripts to make it compile
    on windows. We still have couple of issues but most of DGtal
    compiles.

  - Again, efforts have been done on the documentation.


* Package Topology:

 - Creation of the graph concept (see Doxygen documentation)

 - Graph tools have been added: breadth first visitor for any model of
   graph

 - Creation of high-level classes to represent several kinds of
   digital surfaces. Surfaces are n-1 dimensional objetcs and may be
   open or closed. There are several models of digital surface
   containers: boundary of a set of points, explicit set of surfels,
   boundary of a digital object defined by a predicate, frontier
   between two regions, light containers that are discovered on
   traversal but not stored explicitly, etc.

 - All these digital surfaces can be manipulated through the same
   object (DigitalSurface), whichever the container.

 - DigitalSurface is a model of a graph whose vertices are the surfels
   and whose arcs are the connections between surfels.

 - Definition of umbrellas over digital surfaces, that forms faces on
   the surface graph.

 - In 3D, digital surface form combinatorial 2-manifolds with boundary

 - Digital surface can be exported in OFF format

 - Several examples using digital surfaces are provided, like
   extracting isosurfaces from images or volume files defining
   surfaces in labelled images.

* Package Algebraic (new package)

 - Definition of n-variate polynomial as a one-dimensional polynomial
   whose coefficients are n-1-variate polynomials. Coefficient ring
   and dimension are templated.

 - Creation of a reader that can transform a string representation of
   multivariate polynomial into such polynomial object. Use
   boost::spirit.

 - Example using package Topology to extract and display implicit
   polynomial surfaces in 3D.

* Package Arithmetic (new package)

 - Standard arithmetic computations are provided: greatest common
   divisor, Bézout vectors, continued fractions,  convergent.

 - Several representations of irreducible fractions are provided. They
   are based on the Stern-Brocot tree structure. With these fractions,
   amortized constant time operations are provided for computing
   reduced fractions.

 - An implementation of patterns and subpatterns is provided, based on
   the irreducible fractions.
 - A representation of digital standard line in the first quadrant is
   provided, as well as fast algorithms to recognize digital straight
   subsegments.


* Package Image

  - Complete refactoring of Images and ImageContainers (more
    consistent design)

  - Documentation added

  - Graph of concepts added in the documentation


* Package Geometry

  - New SegmentComputer (a.k.a. geometrical primitives to use for
    recognition, curve decomposition,...) : ArithDSS3D (3D DSS), DCA
    (Digital Circular Arcs), CombinatorialDSSS, ...

  - New normal vector field estimation based on elementary normal
    vector convolution in n-D

  - Distance Transformation by Fast Marching Method added.

* Package IO

  - Complete refactoring of the way a DGtal object is displayed in
    boards/viewers.

  - New 2D board  backend: you can export your drawning in TikZ for
    latex includes.


=== DGtal 0.4 ===
Posted on September 26, 2011 by David Coeurjolly

	* Global changes:
	   - A better decomposition of DGtal algorithms and
	data structures into packages.
	   - By default, DGtal is built with minimal dependencies.
	   - Concepts and concept checking mechanism have been
	considerably improved.

	* Kernel Package: refactoring of Integer types considered in
	DGtal.

	* Topology Package: Interpixel/cellular topological model,
	boundary tracking tools, ...

	* Geometry Package:
	  - many things have been added in the 1D contour analysis module:
	multi-modal representation of 1D contours and curves (GridCurve facade),
	decomposition/segmentation into primitives, many differential
	estimators added, helpers for multigrid comparison of estimators
	  - multigrid digital set generators from implicit and parametric
	shapes in dimension 2.

	* I/O Package: refactoring/enhancements of DGtal boards and
	viewers,  enhancement of 2D boards with libcairo and a new
	Board3Dto2D board has been added.


	* Tools: multigrid shapeGenerator/contourGenerator added,
	lengthEstimator/estimatorComparator  added for differential
	estimator multigrid comparison, connected components extraction in
	3D, ...

	* Documentation: User guide has been improved thanks to a
	decomposition of the library into packages.

=== DGtal 0.3.1 ===
Posted on April 4, 2011 by David Coeurjolly

	* Quick release due to a build problem on linux. No more feature
	added.
	* Preliminary cellular grid documentation added.
	* Documentation cleanup.




=== DGtal 0.3.0 ===
Posted on April 1, 2011 by David Coeurjolly

Beside the DGtal presentation at DGCI 2011, we are pleased to announce a new
DGtal release 0.3.0.

New features:

    User-guide added (based on doxygen system)
    Kernel: new concepts and controls to enhance the Interger type management,
            new iterators (Range/SubRange) on HyperRectDomains.
    Topology: interpixel model added (cells, boundary tracking mechanisms,…)
    Geometry 2D: 2D curve primitive decomposition, tangential cover,
                 convexity/concavity decomposition.
    Geometry nD: reverse Euclidean distance transformation
    Visualisation: stream mechanism to visualize 3D DGtal objects with
	           libQGLViewer (optional) Shape generator factory added in nD

BugFixes, enhancements:

    Many bugs have been fixed for this release.
    cmake DGtal dependency checking process is more stable now

Known problems:

    For technical reasons, we haven’t be able to verify that this release also
    compile on Windows Visual Studio systems (see ticket #87). A new release
    will fix this problem as soon as possible.





=== Older Releases ===





2011-04-01 dcoeurjo
	* Release 0.3.0
	* Kernel: global enhancement of different Integer types and
	associated concepts.
	* Topology: interpixel topology, cells, surface tracking
	* Geometry2D: contour primitive decomposition, tangential cover,
	convexity/concavity decomposition.
	* GeometrynD: Reverse DT transformation (Euclidean)
	* Infrastructure: 3D visualisation of DGtal objects with
	libQGLViewer, shape factory
	* IO: PointListReader added
	* Documentation: first DGtal user-guide


2010-01-12 dcoeurjo
	* Release 0.2
	* Kernel: DGtalBoard mechanism for 2D drawing of DGtal objects, ..
	* Geometry package
	   - Volumetric: distance transformation with separable	metric
	(l2, l1 and linfinity) in arbitrary dimension
	   - 2D: Arithmetical DSS, Greedy decomposition of a contour into
	primitives, FreemanChain code iterators
	* Topolopy package: Set, Adjacencies, Object, border extraction,
	connected components computation, ...
	* IO: 2D file formats with Magick++, Vol/Raw format in 3D, Raw
	format in n-D (non-portable)
	* Misc: Compiles on linux, MacOS and VisualStudio 2008


2010-21-05 dcoeurjo
	* Iterators added to PointVector
  * Debug methods removed in Trace class
  * Many bug fixes for VS compatibility

2010-05-15 dcoeurjo
  * Assert.h: added macro ASSERT() added based on the boost/assert.hpp (TODO:
	      implement a nice callback)
  * Point and Vector templated classes added
  * Space.*: skeleton of a DGtal::Space added

2010-03-03 dcoeurjo
	* math/MeasureOfStraightLines: new class to compute the measure of a set
	of Straight lines defined as a polygon in the (a,b) parameter space.
	* test_measure: added

2010-02-17 dcoeurjo
  * Trace: new class models for output streams in Trace class.
  * TraceWriter/TraceWriterTerm/TraceWriterFile: added

2010-02-12 dcoeurjo
  * models: bug fix  in INLINE commands
  * Trace/Clock: minor edit and bug report

2010-01-05 dcoeurjo
  * Trace can be initialized on diffrent output stream (e.g. std::cerr or a file
	  stream)
  * test_trace: update to test the new API

2010-01-04 dcoeurjo
  * Clock: no more static variables and methods (in order to have several
	   running clocks)
  * Trace: new interface and the endBlock displays and returns the
	   ellapsed time within the block

2009-12-28 dcoeurjo
  * Trace: a new class to trace out messages to the standard output. Four type
	   of messages are possible: info, debug, error and "emphased". On
	   color linux terminal, messages appears with an appropriate color
	   foreground.
  * test_trace: an illustration of the Trace interface

2009-12-14 dcoeurjo
  * CMakeLists, test_clock updates to ensure compatibility with VisualStudio
  * New cmake options
    - OPTION(BUILD_SHARED_LIBS "Build shared libraries." ON)
    - OPTION(BUILD_TESTS "Build tests." ON)

2009-12-11 dcoeurjo
	* CMakeLists scripts and first backport from imagene (Clock class)

2009-12-11 dcoeurjo
	* Repository cleanup:
		  - Modeles and genereateClass.sh removed
      - JOL scripts & templates added


2009-12-03 dcoeurjo
	* Modeles: class templates added with generateClass.sh script<|MERGE_RESOLUTION|>--- conflicted
+++ resolved
@@ -2,7 +2,7 @@
 
 ## New Features / Critical Changes
 
-<<<<<<< HEAD
+
 - *Topology Package*
 
  - Adding the half-edge data structure to represent arbitrary
@@ -16,14 +16,14 @@
    surfaces to dual triangulated or polygonal surface (Jacques-Olivier
    Lachaud [#1266](https://github.com/DGtal-team/DGtal/pull/1266))
 
-=======
+
 ## Changes
 
 - *Math package*
  - New SimpleMatrix constructor with a initializer_list argument
-   (Nicolas Normand,
+   (Nicolas Normand,
    [#1250](https://github.com/DGtal-team/DGtal/pull/1250))
->>>>>>> a81712ef
+
 - *IO*
   - New simple way to extend the QGLViewer-based Viewer3D interface,
     for instance to add callbacks to key or mouse events, or to modify
