--- conflicted
+++ resolved
@@ -7,14 +7,10 @@
 
 ## Bug fixes
 
-<<<<<<< HEAD
-=======
 - *General*
   - Fix cmake CGAL 6.0 Breaking change. (David Coeurjolly, [#1745](https://github.com/DGtal-team/DGtal/pull/1745))
   - Adding a new `DGTAL_REMOVE_UNINSTALL` cmake option to disable the `uninstall` target. (David Coeurjolly, [#1746](https://github.com/DGtal-team/DGtal/pull/1746)
 
-
->>>>>>> 4e9fc6a1
 - *Geometry*
   - Bug fix in ArithmeticalDSSComputerOnSurfels (Tristan Roussillon, [#1742](https://github.com/DGtal-team/DGtal/pull/1742))
   
