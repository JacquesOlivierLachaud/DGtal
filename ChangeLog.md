--- conflicted
+++ resolved
@@ -23,13 +23,10 @@
     (Roland Denis, [#1335](https://github.com/DGtal-team/DGtal/pull/1335))
   - Fixing warning of Clang when including GraphicsMagick v1.3.31
     (Roland Denis, [#1366](https://github.com/DGtal-team/DGtal/pull/1366))
-<<<<<<< HEAD
   - Fix compilation with Visual Studio (15.9.5) and some io tests
     (Boris Mansencal, [#1380](https://github.com/DGtal-team/DGtal/pull/1380))
-=======
   - Fixing & updating Travis: documentation deployement and DGtalTools job
     (Roland Denis, [#1383](https://github.com/DGtal-team/DGtal/pull/1383))
->>>>>>> 00d60de2
 
 - Miscellaneous
   - Fix Small bug in Integral Invariant Volume Estimator in 2D
