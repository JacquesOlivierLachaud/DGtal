# DGtal 0.9

## New Features / Critical Changes

## Changes

<<<<<<< HEAD
- *Geometry Package*
 - New EstimatorCache class to cache quantities estimated by a
   surfel local estimator. (David Coeurjolly,
   [#927](https://github.com/DGtal-team/DGtal/pull/927))


## Bug Fixes
=======
## Bug Fixes

- *Configuration*
 - Fix issue #925, detection of Eigen3 (3.1 minimum) and also issue
   #924, DGtal configuration file when using Eigen3.
   (Jacques-Olivier Lachaud, [#926](https://github.com/DGtal-team/DGtal/pull/926))


>>>>>>> ba7ffa0c


# DGtal 0.8


## New Features / Critical Changes

- *General*
 - This Changelog has been ported to MarkDown (David Coeurjolly,
   [#846](https://github.com/DGtal-team/DGtal/pull/846))
 - The DGtal main website is now http://dgtal.org

 - Global refactoring of base functors (David Coeurjolly,
   [#861](https://github.com/DGtal-team/DGtal/pull/861))
    - BasicFunctor functors have been moved to functors:: namespace.
    - DefaultFunctor has been renamed functors::Identity.
    - xxxFunctor have been renamed to xxx.

 - Moving graph, topology, geometry/estimation concepts into
   namespace concepts::, also moving some functors into namespace
   functors:: (Jacques-Olivier Lachaud,
   [#912](https://github.com/DGtal-team/DGtal/pull/912)).
    
- *DEC Package*
 - DGtal 0.8 contains the first release of the Discrete Exterior
   Calculus Package. DEC provides an easy and efficient way to
   describe linear operator over various structure. Basic operators,
   such as Hodge duality operator or exterior derivative, can be
   combined to create classical vector analysis operator such as
   gradient, curl and divergence. (Pierre Gueth,
   [#877](https://github.com/DGtal-team/DGtal/pull/877))


- *Geometry Package*
 - Add digital nD Voronoi Covariance Measure support, as well as
  digital geometric estimators based on it. Add tests and examples of
  feature detection with VCM. (Jacques-Olivier Lachaud,
  [#803](https://github.com/DGtal-team/DGtal/pull/803))

 - Add Integral Invariant estimators so that they meet the concept of
  surface local estimator. Add geometric functors to define easily all
  the geometric estimators that can be built from the volume and
  coariance matrix. Previous estimators (IntegralInvariantMeanCurvatureEstimator
  and IntegralInvariantGaussianCurvatureEstimator) are removed. Please use
  the new ones instead. (Jeremy Levallois, Jacques-Olivier Lachaud,
  [#803](https://github.com/DGtal-team/DGtal/pull/803) 
  [#856](https://github.com/DGtal-team/DGtal/pull/856)
  [#893](https://github.com/DGtal-team/DGtal/pull/893))

 - Various geometric predicates are now available in order to test the
  orientation of three points in the planes. Most classes are template
  classes parametrized by a type for the points (or its coordinates)
  and an integral type for the computations. They always return an
  exact value (or sign), provided that the integral type used for the
  computations is well chosen with respect to the coordinates of the
  points. Some implementations do not increase the size of the input
  integers during the computations. (Tristan Roussillon,
  [#755](https://github.com/DGtal-team/DGtal/pull/755))

 - Logarithmic construction of an arithmetical DSS of minimal
   parameters from a bounding DSL and two end points (ctor of
   ArithmeticalDSS) (Tristan Roussillon,
   [#819](https://github.com/DGtal-team/DGtal/pull/819))

 - Proof-of-concept that path-based norms can be implemented in a
   separable approach using logarithmic cost predicates
   (experimental::ChamferNorm2D). (David Coeurjolly,
   [#898](https://github.com/DGtal-team/DGtal/pull/898))

 - Logarithmic construction of an arithmetical DSS of minimal
   parameters from a bounding DSS (of known leaning points)
   and two end points (ctor of
    ArithmeticalDSS) (Tristan Roussillon,
    [#914](https://github.com/DGtal-team/DGtal/pull/914))

 - Feature extraction algorithm from Tensor Voting.(Jérémy Levallois,
   David Coeurjolly,
   [#895](https://github.com/DGtal-team/DGtal/pull/895))

 - Ray shooting intersection predicates (ray-triangle, ray-quad,
   ray-surfel) added in geometry/tools (David Coeurjolly,
   [#904](https://github.com/DGtal-team/DGtal/pull/904))


- *IO Package*
  - Now VolReader/VolWriter and LongvolReader/LongvolWriter support the 
   usage of Center-(X,Y,Z) parameters, as described in Vol file 
   specification. (Jérémy Levallois, 
   [#879](https://github.com/DGtal-team/DGtal/pull/879))

- *Math Package*

    - New classes to compute nD eigen decomposition of symmetric
      matrix (class EigenDecomposition).  Add tests. (Jacques-Olivier
      Lachaud, #803)
    - Simple Linear Regression tool added (backport from
      imagene). (David
      Coeurjolly, [#794](https://github.com/DGtal-team/DGtal/pull/794))

- *Kernel package*
  - BasicPointFunctors functors have been moved in the functors::
    namespace (David Coeurjolly,
    [#863](https://github.com/DGtal-team/DGtal/pull/863))

- *For developpers*
     - Google Benchmark can be enabled to allow micro-benchmarking in
         some DGtal unit tests (https://github.com/google/benchmark)
         (David Coeurjolly,
         [#790](https://github.com/DGtal-team/DGtal/pull/790))

- *Images*
   - Classes to perform rigid transformations of 2D and 3D images
     (Kacper Pluta,
     [#869](https://github.com/DGtal-team/DGtal/pull/869))

## Changes

- *Base Package*
 - Add comparison operators in variants of CountedPtr. Improve
   coverage of these classes and fix compilation problem
   (Jacques-Olivier Lachaud)
 - Update doc of CountedPtr, CountedPtrOrPtr and
   CountedConstPtrOrConstPtr. Add asserts. Add tests. Fix issue 773
   (https://github.com/DGtal-team/DGtal/issues/773). (Jacques-Olivier
   Lachaud, [#894](https://github.com/DGtal-team/DGtal/pull/894)).
 - XXXOutputRangeYYY classes are now called
   XXXRangeWithWritableIteratorYYY (Tristan Roussillon,
   [#850](https://github.com/DGtal-team/DGtal/pull/850)).

- *Geometry Package*
 - Fix and add concept of CSurfelLocalEstimator and related ground
  truth estimators for implicit polynomial shapes
  (TrueDigitalSurfaceLocalEstimator). (Jacques-Olivier Lachaud,
  [#803](https://github.com/DGtal-team/DGtal/pull/803))
 - Random-access iterators added in ArithmeticalDSL. (Tristan
   Roussillon, [#801](https://github.com/DGtal-team/DGtal/pull/801))
 - Updates in Metric concepts: better and simpler concept structure
   and a new adapter to adapt any euclidean metric to a digital one
   (with values on Z) (David Coeurjolly,
   [#870](https://github.com/DGtal-team/DGtal/pull/870)
 - CubicalSudivision has been renamed SpatialCubicalSubdivision and
   moved to "geometry/tools" (David Coeurjolly,
   [#862](https://github.com/DGtal-team/DGtal/pull/862))
 
- *IO Package*
  - Better handling of materials in Board3D and OBJ exports. (David
    Coeurjolly,
    [#784](https://github.com/DGtal-team/DGtal/pull/784))
  - New 'basic' display mode for surfels (oriented or not), useful for
    large digital surface displays (quads instead of 3D prism)
    (Bertrand Kerautret,
    [#783](https://github.com/DGtal-team/DGtal/pull/783))
  - New clear() method to subclasses of Display3D (Viewer3D and
    Board3D) to clear the current drawning buffer. (Kacper Pluta,
    [#807](https://github.com/DGtal-team/DGtal/pull/807))
  - New draw() method for 3D display models (Viewer3D and Board3D) to
    display surfels with prescribed normal vectors (David Coeurjolly,
    [#802](https://github.com/DGtal-team/DGtal/pull/802)).
  - When exporting an 3D visualization to OBJ, a new option will
    rescale the geometry to fit in [-1/2,1/2]^3. (David Coeurjolly,
    [#820](https://github.com/DGtal-team/DGtal/pull/820))
  - New raw import/export for 32 bits images (Bertrand Kerautret,
	[#877](https://github.com/DGtal-team/DGtal/pull/876))

- *Kernel Package*

  - New functor DomainSubSampler allowing to apply different
    samplings with larger or smaller size on N dimensional domain. New tests
    and examples are given for 2D and 3D images (Bertrand Kerautret,
    [825](https://github.com/DGtal-team/DGtal/pull/825) and
    [882](https://github.com/DGtal-team/DGtal/pull/882)).

- *Shapes Package*
  - Shape concepts have been moved to concepts:: namespace (David
  Coeurjolly, [#871](https://github.com/DGtal-team/DGtal/pull/871))

- *Topology Package*
  - Surfaces::findABell accepts now arbitrary pair of points (Jacques-Olivier Lachaud, David Coeurjolly,
    [#851](https://github.com/DGtal-team/DGtal/pull/851))



## Bug Fixes


- *Base Package*

  - Fixing issue on Circulator/IteratorFunctions (related to #770 on
    MacOS).

- *Kernel Package*
  - BinaryPointPredicate is now specialized for DGtal::AndBoolFct2 and
    DGtal::OrBoolFct2 in order to guarantee that the second computation
    is not performed when the first point predicate return false (resp. true)
    with DGtal::AndBoolFct2 (resp. DGtal::OrBoolFct2) (Tristan Roussillon
    [#852](https://github.com/DGtal-team/DGtal/pull/852)).

- *Geometry Package*
  - Bug fix in PowerMap construction. (David Coeurjolly,
    [#814](https://github.com/DGtal-team/DGtal/pull/814))
  - Bug fix in 3d display of StandardDSS6Computer (Tristan Roussillon
    [#854](https://github.com/DGtal-team/DGtal/pull/854))

- *Topology Package*
  - small fix in ImplicitDigitalSurface. (Jacques-Olivier Lachaud,
    [#803](https://github.com/DGtal-team/DGtal/pull/803))
  - fix examples volTrackBoundary and volScanBoundary for DEBUG mode (Jacques-Olivier Lachaud, David Coeurjolly,
    [#851](https://github.com/DGtal-team/DGtal/pull/851))
  - New methods to fill the interior/exterior of digital contours (in the Surface class of topology/helpers).  (Bertrand Kerautret   [#827](https://github.com/DGtal-team/DGtal/pull/827))


- *Graph Package*
  - fix examples volDistanceTraversal for DEBUG mode (Jacques-Olivier Lachaud, David Coeurjolly,
    [#851](https://github.com/DGtal-team/DGtal/pull/851))

- *Image Package*
  - Fixing template types in ImageAdapter (David Coeurjolly,
    [#835](https://github.com/DGtal-team/DGtal/pull/835))
  - Fixing image thresholders (SimpleThresholdForegroundPredicate and
    IntervalForegroundPredicate) which require CConstImage instead of
    CImage (David Coeurjolly,
    [#843](https://github.com/DGtal-team/DGtal/pull/843))

- *IO*
  - Bug fix for reading PGM(P2) 3D. (Kacper Pluta,
   [#853](https://github.com/DGtal-team/DGtal/pull/853))
  - Renaming BasicColorToScalarFunctors namespace to functors:: (David
    Coeurjolly,  [#857](https://github.com/DGtal-team/DGtal/pull/857))
  - Fix OpenGL warnings by redefining openGL primitive (glSphere) (Bertrand Kerautret [#981](https://github.com/DGtal-team/DGtal/pull/891))

=== DGtal 0.7 ===

*General*

    - Unit tests build is now disabled by default (to turn it on, run cmake with "-DBUILD_TESTING=on")

    - The "boost program option library" dependency was removed.

    - DGtal needs boost >= 1.46.

    - Thanks to new compiler warning option (-Wdocumentation), the doxygen documentation has been considerably improved.

*Base Package*

    - Complete rewriting of Clone, Alias and ConstAlias
      classes. Parameter passing is now documented with a standardized
      method to determine parameters unambiguously. Associated classed
      CowPtr, CountedPtrOrPtr and CountedConstPtrOrConstPtr are now used
      in conjunction with the previous classes.

    - Few improvments in Clock and Trace base classes.

*Kernel Package*

    - Two initialisation methods (initRemoveOneDim and initAddOneDim)
      for the Projector Functor from the BasicPointFunctors class in
      order to simplify the slice images (with example and test in 2D
      slice image extraction from 3D volume file).

    - New basic functors:
	- SliceRotator2D: to rotate 2D Slice images from 3D volume.
	- Point2DEmbedderIn3D: a simple functor to embed in 3d a 2d points (useful to extract 2D image from 3D volume).

    - Sets have been updated to own their domain with a copy-on-write pointer, in order to avoid some inconsistencies.

*Topology Package*

    - Fixing bugs in Object::isSimple for some digital
      topologies. Speed of Object::isSimple has been improved. Homotopic
      thinning is much faster (even without a precomputed simplicity
      table).

    - Objects have been updated to use Clone services.

*Geometry Package*

    - New classes to deal with arithmetical digital straight segments.
      Now the representation of the primitives and their recognition
      along a discrete structure are separated. The unique class ArithmeticalDSS,
      which was a segment computer, has been replaced by mainly three classes:
      ArithmeticalDSL, ArithmeticalDSS and ArithmeticalDSSComputer.
      This is described in a doc page of the geometry package.
      Note that Backward/Forward suffixes have been renamed into Back/Front.
      Moreover, get prefixes for data members accessors have been removed.

    - Generic adapter to transform a metric (model of CMetric) with
      monotonic (see doc) properties to a separable metric (model of
      CSeparableMetric) which can be used in
      VoronoiMap/DistanceTransformation algorithms.

    - New possibility to access the 3 2D ArithmeticDSS object within an
      ArithmeticDSS3d.

    - New local estimator adapter to make easy implementation of locally defined differential
      estimator on digital surfaces.

    - New documentation on local estimators from digital surface
      patches and surfel functors. New normal vector estimator from
      weighted sum of elementary surfel normal vectors added.

    - With an optional binding with CGAL and Eigen3, new curvature and
      normal vector estimators have been added. For instance, you can
      now estimate curvature from polynomial surface fitting (Jet
      Fitting) and Monge forms.

    - Minor improvements in the spherical accumulator.

    - Improvement of integral invariant estimators (better memory footprint, ...).
      They also allow to estimate principal curvatures using Covariance matrix.
      Covariance matrix is also "masks" based, so the computation is efficient.

    - New algorithms to compute the minimal characteristics of a
      Digital Straight Line subsegment in logarithmic time using local
      convex hulls or Farey Fan. Also works when the DSL
      characteristics are not integers.

    - Chord algorithm for (naive) plane recognition and width computation.

    - New organization for computing primitives. Introduction of the concept
      of PrimitiveComputer and specialization. COBA algorithm and Chord algorithm
      are now models of AdditivePrimitiveComputer.

    - Introduction of the primitive ParallelStrip, computed by COBA and Chord algorithms

    - New documentation for planarity decision, plane recognition and width computation.
      Quantitative and qualitative evaluation of COBA and Chord algorithm.

    - Bug fix in COBA algorithm when extending an empty computer with a group of points.

    - add standard plane recognition with adapter classes both for COBA and Chord algorithm.

*Shape Package*

    - The class MeshFromPoints was transformed into Mesh (more from
      shapes/fromPoints to shapes/ directory), iterators on mesh
      points and mesh face.

*Topology Package*

    - The class SCellToMidPoint is now deprecated. Use CanonicSCellEmbedder instead
      to map a signed cell to its corresponding point in the Euclidean space

*IO Package*

    - Complete refactoring of 3D viewers and boards (Viewer3D, Board3DTo2D).
    - New Board3D to export 3D displays to OBJ 3D vector format.
    - A new display of 2D and 3D image in Viewer3D.
    - New reader: HDF5 file with 2D image dataset(s) (8-bit with palette and 24-bit truecolor with INTERLACE_PIXEL).
    - New GenericReader and Generic Writer for both 2D, 3D and ND images.
    - Adding a Table Reader to extract objets given in a specific column from a text file.
    - Adding missing PPM Reader.
    - Adding missing DICOM reader (with ITK library)
    - Adding ITK reader and ITK writer
    - OpenInventor (SOQT/Coin3D) based viewer has been removed (please consider release <=0.6 if interested).

*Image Package*

    - New concepts : CImageFactory to define the concept describing an
      image factory and CImageCacheReadPolicy/CImageCacheWritePolicy
      to define the concept describing cache read/write policies.

    - New classes : ImageFactoryFromImage to implement a factory to
      produce images from a "bigger/original" one according to a given
      domain, ImageCache to implement an images cache with 'read and
      write' policies, TiledImageFromImage to implement a tiled image
      from a "bigger/original" one.

    - ImageContainerByITKImage complies with CImage.
      The container has been moved from the DGtal::experimental namespace to
      the main DGtal namespace.

*Graph Package*

    - New graph visitor, which allows to visit a graph according to
      any distance object (like the Euclidean distance to some point).

*Math Package*

    - add Histogram class and CBinner concept.
    - add math concepts diagram.


=== DGtal 0.6 ===

 *General*
    - Multithread capabilities via OpenMP are now detected during DGtal
      build. Example of usage can be found in the Volumetric module.

 *Documentation*
    - update documentation for boost concepts, so that subconcepts are
      displayed and html reference pages are pointed.
    - package/module documentation files are now in their associated
      package folder (e.g. kernel/doc/ for kernel package related
      documentation pages). The "make doc" command (or "make dox", see
      below) generates the documentation in the "html/" sub-folder of your
      current build folder.
    - latex citations within doxygen documents are now working

 *Base Package*
    - correct concept checks for some range concepts.
    - Statistic class moved to math package

 *Kernel Package*
    - digital sets are now also point predicates, update of
      DigitalSetDomain accordingly. As a consequence, SetPredicate is
      now deprecated.
    - exposed Compare template parameter of underlying std::set in
      DigitalSetBySTLSet class.

    - new documentation for module digital sets.

 *Arithmetic Package*
    - new class for representing lattice polytopes in 2D (with cut
      operations)
    - bugfix in LighterSternBrocot::Fraction
    - bugfix in ArithmeticalDSS (thanks, Kacper)

 *Image Package*
    - Update on image writers (no colormap required for scalar only writers).
      Documentation updated.
    - New image adapters to adapt both domains and values of an image (ImageAdapter
      and ConstImageAdapter).
    - several enhancements of the main image concept and its image
      container models

 *Geometry Package*
    - New primitives for digital plane recognition. Naive planes, and
      more generally planes with arbitrary axis-width can be detected
      and recognized incrementally. Based on a COBA algorithm
      implementation, which uses 2D lattice polytopes.
    - Fréchet segment computer added to compute bounded simplifications of
      digital curves for instance.
    - Complete rewritting of volumetric tools by separable processes:
      new generic algorithms (VoronoiMap, PowerMap) and metric
      concepts hierarchy (l_2, l_p, ...p) to efficiently compute
      DistanceTransformation, ReverseDistanceTransformation and
      preliminary medial axis extraction.
    - Separable volumetric tools are now multithread using OpenMP.
    - New curvature estimator in 2D/3D based on integral invariants
      (both mean and gaussian curvatures in 3D).

 *Shape Package*
    - New operators available on digital and Euclidean shapes (Union,
      Intersection, Minus)

 *Topology Package*
    - update documentation for digital surfaces and digital surface
      containers so as to emphasize the fact that the ranges are only
      single-pass.

 *Graph Package*
    - New package gathering graph related structures and algorithms
      (visitors, graph concepts, ...)
    - Add concepts for graph visitors
    - Add boost::graph support for DigitalSurface
    - Add documentation for graph package.

 *Math Package*
    - Exact exponentiation x^p by squaring on O(log p) added
      (BasicMathFunctions::power).

 *For developers*
    - new "make dox" target to only build dox file documentation
      ("make doc" for complete documentation build)


=== DGtal 0.5.1 ===
Posted on June, 6th, 2012 by David Coeurjolly

    - New way to cite package/module authors in the documentation
    - Improvement of DGtal::GridCurve ranges
    - Improvement of package concepts  in the  documentation
    - new documentation for DGTal build on MSWindows
    - arithmetic is now a main package (previously in math)
    - Specialized classes for classical metric adjacencies


=== DGtal 0.5 ===
Posted on May, 9th, 2012 by David Coeurjolly

Many changes have been pushed to this release with a lot of nice
tools.  Before going into details component by component, we would
like to focus on a couple of new cool features:

  - new arithmetic package (fractions, models of fraction,
    Stern-Brocot, continued fraction,...)
  - new nD DigitalSurface model (collections of (n-1) topological cells
    with many tools/utilities to track surface elements)
  - update of the build system to make easier the use of DGtal in your
    projects.
  - DGtal and DGtalTools
  - many bugfixes..

* Overall  Project

  - In previous DGtal releases, tools were given in the source
    "tools/" folder. In this release, we have chosen to move the
    tools to another GitHub project
    (http://github.com/DGtal-team/DGtalTools) with a specific
    development process. Please have a look to this project to get
    nice tools built upon the DGtal library.

  - cmake scripts and DGtalConfig have been widely updated to make
    easier the use of the library in your own code

  - We are debugging both the code and the scripts to make it compile
    on windows. We still have couple of issues but most of DGtal
    compiles.

  - Again, efforts have been done on the documentation.


* Package Topology:

 - Creation of the graph concept (see Doxygen documentation)

 - Graph tools have been added: breadth first visitor for any model of
   graph

 - Creation of high-level classes to represent several kinds of
   digital surfaces. Surfaces are n-1 dimensional objetcs and may be
   open or closed. There are several models of digital surface
   containers: boundary of a set of points, explicit set of surfels,
   boundary of a digital object defined by a predicate, frontier
   between two regions, light containers that are discovered on
   traversal but not stored explicitly, etc.

 - All these digital surfaces can be manipulated through the same
   object (DigitalSurface), whichever the container.

 - DigitalSurface is a model of a graph whose vertices are the surfels
   and whose arcs are the connections between surfels.

 - Definition of umbrellas over digital surfaces, that forms faces on
   the surface graph.

 - In 3D, digital surface form combinatorial 2-manifolds with boundary

 - Digital surface can be exported in OFF format

 - Several examples using digital surfaces are provided, like
   extracting isosurfaces from images or volume files defining
   surfaces in labelled images.

* Package Algebraic (new package)

 - Definition of n-variate polynomial as a one-dimensional polynomial
   whose coefficients are n-1-variate polynomials. Coefficient ring
   and dimension are templated.

 - Creation of a reader that can transform a string representation of
   multivariate polynomial into such polynomial object. Use
   boost::spirit.

 - Example using package Topology to extract and display implicit
   polynomial surfaces in 3D.

* Package Arithmetic (new package)

 - Standard arithmetic computations are provided: greatest common
   divisor, Bézout vectors, continued fractions,  convergent.

 - Several representations of irreducible fractions are provided. They
   are based on the Stern-Brocot tree structure. With these fractions,
   amortized constant time operations are provided for computing
   reduced fractions.

 - An implementation of patterns and subpatterns is provided, based on
   the irreducible fractions.
 - A representation of digital standard line in the first quadrant is
   provided, as well as fast algorithms to recognize digital straight
   subsegments.


* Package Image

  - Complete refactoring of Images and ImageContainers (more
    consistent design)

  - Documentation added

  - Graph of concepts added in the documentation


* Package Geometry

  - New SegmentComputer (a.k.a. geometrical primitives to use for
    recognition, curve decomposition,...) : ArithDSS3D (3D DSS), DCA
    (Digital Circular Arcs), CombinatorialDSSS, ...

  - New normal vector field estimation based on elementary normal
    vector convolution in n-D

  - Distance Transformation by Fast Marching Method added.

* Package IO

  - Complete refactoring of the way a DGtal object is displayed in
    boards/viewers.

  - New 2D board  backend: you can export your drawning in TikZ for
    latex includes.


=== DGtal 0.4 ===
Posted on September 26, 2011 by David Coeurjolly

	* Global changes:
	   - A better decomposition of DGtal algorithms and
	data structures into packages.
	   - By default, DGtal is built with minimal dependencies.
	   - Concepts and concept checking mechanism have been
	considerably improved.

	* Kernel Package: refactoring of Integer types considered in
	DGtal.

	* Topology Package: Interpixel/cellular topological model,
	boundary tracking tools, ...

	* Geometry Package:
	  - many things have been added in the 1D contour analysis module:
	multi-modal representation of 1D contours and curves (GridCurve facade),
	decomposition/segmentation into primitives, many differential
	estimators added, helpers for multigrid comparison of estimators
	  - multigrid digital set generators from implicit and parametric
	shapes in dimension 2.

	* I/O Package: refactoring/enhancements of DGtal boards and
	viewers,  enhancement of 2D boards with libcairo and a new
	Board3Dto2D board has been added.


	* Tools: multigrid shapeGenerator/contourGenerator added,
	lengthEstimator/estimatorComparator  added for differential
	estimator multigrid comparison, connected components extraction in
	3D, ...

	* Documentation: User guide has been improved thanks to a
	decomposition of the library into packages.

=== DGtal 0.3.1 ===
Posted on April 4, 2011 by David Coeurjolly

	* Quick release due to a build problem on linux. No more feature
	added.
	* Preliminary cellular grid documentation added.
	* Documentation cleanup.




=== DGtal 0.3.0 ===
Posted on April 1, 2011 by David Coeurjolly

Beside the DGtal presentation at DGCI 2011, we are pleased to announce a new DGtal release 0.3.0.

New features:

    User-guide added (based on doxygen system)
    Kernel: new concepts and controls to enhance the Interger type management, new iterators (Range/SubRange) on HyperRectDomains.
    Topology: interpixel model added (cells, boundary tracking mechanisms,…)
    Geometry 2D: 2D curve primitive decomposition, tangential cover, convexity/concavity decomposition.
    Geometry nD: reverse Euclidean distance transformation
    Visualisation: stream mechanism to visualize 3D DGtal objects with libQGLViewer (optional)
    Shape generator factory added in nD

BugFixes, enhancements:

    Many bugs have been fixed for this release.
    cmake DGtal dependency checking process is more stable now

Known problems:

    For technical reasons, we haven’t be able to verify that this release also compile on Windows Visual Studio systems (see ticket #87). A new release will fix this problem as soon as possible.
    All open tickets





=== Older Releases ===





2011-04-01 dcoeurjo
	* Release 0.3.0
	* Kernel: global enhancement of different Integer types and
	associated concepts.
	* Topology: interpixel topology, cells, surface tracking
	* Geometry2D: contour primitive decomposition, tangential cover,
	convexity/concavity decomposition.
	* GeometrynD: Reverse DT transformation (Euclidean)
	* Infrastructure: 3D visualisation of DGtal objects with
	libQGLViewer, shape factory
	* IO: PointListReader added
	* Documentation: first DGtal user-guide


2010-01-12 dcoeurjo
	* Release 0.2
	* Kernel: DGtalBoard mechanism for 2D drawing of DGtal objects, ..
	* Geometry package
	   - Volumetric: distance transformation with separable	metric
	(l2, l1 and linfinity) in arbitrary dimension
	   - 2D: Arithmetical DSS, Greedy decomposition of a contour into
	primitives, FreemanChain code iterators
	* Topolopy package: Set, Adjacencies, Object, border extraction,
	connected components computation, ...
	* IO: 2D file formats with Magick++, Vol/Raw format in 3D, Raw
	format in n-D (non-portable)
	* Misc: Compiles on linux, MacOS and VisualStudio 2008


2010-21-05 dcoeurjo
	* Iterators added to PointVector
  * Debug methods removed in Trace class
  * Many bug fixes for VS compatibility

2010-05-15 dcoeurjo
  * Assert.h: added macro ASSERT() added based on the boost/assert.hpp (TODO: implement a nice callback)
  * Point and Vector templated classes added
  * Space.*: skeleton of a DGtal::Space added

2010-03-03 dcoeurjo
	* math/MeasureOfStraightLines: new class to compute the measure of a set of Straight lines defined as a polygon in the (a,b) parameter space.
	* test_measure: added

2010-02-17 dcoeurjo
  * Trace: new class models for output streams in Trace class.
  * TraceWriter/TraceWriterTerm/TraceWriterFile: added

2010-02-12 dcoeurjo
  * models: bug fix  in INLINE commands
  * Trace/Clock: minor edit and bug report

2010-01-05 dcoeurjo
  * Trace can be initialized on diffrent output stream (e.g. std::cerr or a file stream)
  * test_trace: update to test the new API

2010-01-04 dcoeurjo
  * Clock: no more static variables and methods (in order to have several running clocks)
  * Trace: new interface and the endBlock displays and returns the ellapsed time within the block

2009-12-28 dcoeurjo
  * Trace: a new class to trace out messages to the standard output. Four type of messages are possible: info, debug, error and "emphased". On color linux terminal, messages appears with an appropriate color foreground.
  * test_trace: an illustration of the Trace interface

2009-12-14 dcoeurjo
  * CMakeLists, test_clock updates to ensure compatibility with VisualStudio
  * New cmake options
    - OPTION(BUILD_SHARED_LIBS "Build shared libraries." ON)
    - OPTION(BUILD_TESTS "Build tests." ON)

2009-12-11 dcoeurjo
	* CMakeLists scripts and first backport from imagene (Clock class)

2009-12-11 dcoeurjo
	* Repository cleanup:
		  - Modeles and genereateClass.sh removed
      - JOL scripts & templates added


2009-12-03 dcoeurjo
	* Modeles: class templates added with generateClass.sh script<|MERGE_RESOLUTION|>--- conflicted
+++ resolved
@@ -4,7 +4,6 @@
 
 ## Changes
 
-<<<<<<< HEAD
 - *Geometry Package*
  - New EstimatorCache class to cache quantities estimated by a
    surfel local estimator. (David Coeurjolly,
@@ -12,16 +11,11 @@
 
 
 ## Bug Fixes
-=======
-## Bug Fixes
 
 - *Configuration*
  - Fix issue #925, detection of Eigen3 (3.1 minimum) and also issue
    #924, DGtal configuration file when using Eigen3.
    (Jacques-Olivier Lachaud, [#926](https://github.com/DGtal-team/DGtal/pull/926))
-
-
->>>>>>> ba7ffa0c
 
 
 # DGtal 0.8
