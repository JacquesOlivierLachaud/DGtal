# DGtal 1.3 (beta)

## New features / critical changes
- *Docker File*
  - A Dockerfile is added to create a Docker image to have a base to start development
    using the DGtal library.(J. Miguel Salazar [#1580](https://github.com/DGtal-team/DGtal/pull/1580)) 

<<<<<<< HEAD
- *Geometry package*
  - Add curvature measures computation on 3D surface mesh:
    implements Normal Cycle, face-constant Corrected Normal Current
    and vertex-interpolated Corrected Normal Current.
    (Jacques-Olivier Lachaud,[#1617](https://github.com/DGtal-team/DGtal/pull/1617))
=======
- *Geometry Package*

  - Completes the digital convexity module with new functions
    related to full convexity: check of full convexity for arbitrary
    digital sets in nD, and helper classes for using full convexity in
    practice (local geometric analysis, tangency and shortest paths)
    (Jacques-Olivier Lachaud,[#1594](https://github.com/DGtal-team/DGtal/pull/1594))

- *Mathematical Package*

   - Add Lagrange polynomials and Lagrange interpolation
     (Jacques-Olivier Lachaud,[#1594](https://github.com/DGtal-team/DGtal/pull/1594))
>>>>>>> 646215b3


## Bug fixes
- *General*
  - A Dockerfile is added to create a Docker image to have a base to start development
    using the DGtal library.(J. Miguel Salazar
    [#1580](https://github.com/DGtal-team/DGtal/pull/1580))
  - Continuous integration does not use Travis anymore but Github
    Actions. (David Coeurjolly, [#1591](https://github.com/DGtal-team/DGtal/pull/1591))
  - New cmake targets to collect cmake, doxygen and markdown files (David Coeurjolly,
    [#1609](https://github.com/DGtal-team/DGtal/pull/1609))

- *Geometry package*
  - the following changes have been made to fix a bug in `examplePlaneProbingSurfaceLocalEstimator`:
    - in `PlaneProbingDigitalSurfaceLocalEstimator`, the method `probingFrameWithPreEstimation` now
      returns a pair bool-frame instead of just a frame, in order to tell whether the frame will lead 
      to a valid initialization or not. The method `eval` now uses this boolean value and returns the 
      trivial normal vector if it has been set to 'False'.
    - in `PlaneProbingParallelepipedEstimator`: `isValid` does not call the `isValid` method of the
      delegate, but only checks the relevant parts (which have been pushed in to separate methods).
    (Tristan Roussillon, [#1607](https://github.com/DGtal-team/DGtal/pull/1607))
- *IO*
  - Faster export of OBJ files. (David Coeurjolly, [#1608]((https://github.com/DGtal-team/DGtal/pull/1608))

## Changes

- *IO*
  - Fix purple color. (Bertrand Kerautret and Phuc Ngo
    [#1579](https://github.com/DGtal-team/DGtal/pull/1579))
  - Add Obj format in MeshReader including colors and fixing obj format read
    with relative face position.
    (Bertrand Kerautret, [#1584](https://github.com/DGtal-team/DGtal/pull/1584))
  - Move static private HSVtoRGB and RGBtoHSV functions in Color class (public) and
    new setters/getters from/to HSV (Python binding updated)
    (Bertrand Kerautret, Phuc Ngo and David Coeurjolly
    [#1593](https://github.com/DGtal-team/DGtal/pull/1593))

- *Geometry*
  - New VoronoiMapComplete class to store the full Voronoi map (with
    all co-cycling sites (Robin Lamy, David Coeurjolly, Isabelle
    Sivignon [#1605](https://github.com/DGtal-team/DGtal/pull/1605))
    

- *Build*
  - New cmake option (DGTAL_RANDOMIZED_TESTING_THRESHOLD) to set the
    (approximated) % of unit-tests to build and run for randomized
    testing (David Coeurjolly [#1588](https://github.com/DGtal-team/DGtal/pull/1588))
  - Fix missing whitelist for the unit-tests in relation to PR [#1591](https://github.com/DGtal-team/DGtal/pull/1591))
    (Bertrand Kerautret [#1595](https://github.com/DGtal-team/DGtal/pull/1595))
  - Fix cmake related ITK usage in other projects (issue #1612). 
    (Bertrand Kerautret and Pablo Hernandez-Cerdan [#1613](https://github.com/DGtal-team/DGtal/pull/1613))
  - Adding ITK in Github Actions CI on linux distribution.
    (Bertrand Kerautret [#1615](https://github.com/DGtal-team/DGtal/pull/1615))


## Bug fixes

- *General*
  - Fixing OpenMP dependency on macOS when using the DGtalConfig.cmake
    (David Coeurjolly, [#1578](https://github.com/DGtal-team/DGtal/pull/1578))
  - Various warnings / deprecated functions (David Coeurjolly,
    [#1583](https://github.com/DGtal-team/DGtal/pull/1583)
  - Removing old snapshot of catch.hpp. Now DGtal compiles on Apple M1 (David Coeurjolly,
    [#1590](https://github.com/DGtal-team/DGtal/pull/1590)
  - Fix cmake IN_LIST use policy. (Bertrand Kerautret,
    [#1592](https://github.com/DGtal-team/DGtal/pull/1592))
  - Adding a explicit list of tests to exclude from Github Actions
    (David Coeurjolly, [#1596](https://github.com/DGtal-team/DGtal/pull/1596)
  - Fixing bugs in the exclude list for CI
    (David Coeurjolly, [#1602](https://github.com/DGtal-team/DGtal/pull/1602)
  - Fixing bugs in writing Longvol from GenericWriter and tests.
    (Bertrand Kerautret, [#1610](https://github.com/DGtal-team/DGtal/pull/1610)
  - Fix compilation issue in MeshReader compilation. 
    (Bertrand Kerautret, [#1611](https://github.com/DGtal-team/DGtal/pull/1611) 
  - Fixing issue with the automatic deploy of the "nightly" documentation. 
    (Davi Coeurjolly, [#1620](https://github.com/DGtal-team/DGtal/pull/1620)

# DGtal 1.2

## New Features / Critical Changes

- *New Feature*
  - DGtal now has a python binding `pip install dgtal`! For all
    details on the list of classes available in python, you can have a
    look to: Pablo Hernandez-Cerdan [#1528](https://github.com/DGtal-team/DGtal/pull/1528)

- *Geometry Package*
  - New normal vector estimation using plane-probing approaches.
    (Jocelyn Meyron, Tristan Roussillon,
    [#1547](https://github.com/DGtal-team/DGtal/pull/1547))
  - New normal vector estimation using slices of digital surfaces
    and maximal segment computation
    (Jocelyn Meyron, Tristan Roussillon,
    [#1547](https://github.com/DGtal-team/DGtal/pull/1547))
  - Add an implementation of the Quick Hull convex hull algorithm. It
    works in arbitrary dimension. It provides several kernels to deal
    with lattice or rational points, and also to compute the Delaunay
    cell complex.
    (Jacques-Olivier Lachaud,[#1539](https://github.com/DGtal-team/DGtal/pull/1539))

## Changes

- *Project*
  - Add azure-pipelines in `wrap` folder to kickstart python wrappings
    (Pablo Hernandez-Cerdan [#1529](https://github.com/DGtal-team/DGtal/pull/1529))
  - Modernize CMake: Avoid global includes and links, use `target_` commands instead
    (Pablo Hernandez-Cerdan, David Coeurjolly [#1524](https://github.com/DGtal-team/DGtal/pull/1524))
  - Modernize CMake: Prefer use targets rather than directories and libraries
    (Pablo Hernandez-Cerdan [#1543](https://github.com/DGtal-team/DGtal/pull/1543))
  - Add python wrappings using pybind11. Check wrap/README.md for details.
    (Pablo Hernandez-Cerdan [#1543](https://github.com/DGtal-team/DGtal/pull/1528))

- *Documentation*
  - Fix typos in blurred segment equation (Phuc Ngo,
    [#1561](https://github.com/DGtal-team/DGtal/pull/1561))
  - Fix some small errors : includes, variable names, code example
    (adrien Krähenbühl, [#1525](https://github.com/DGtal-team/DGtal/pull/1525))
  - Fix doxygen errors in DigitalConvexity, SurfaceMesh
    (Pablo Hernandez-Cerdan [#1534](https://github.com/DGtal-team/DGtal/pull/1534))
  - Fix CSS errors in doxygen
    (Jérémy Levallois, [#1546](https://github.com/DGtal-team/DGtal/pull/1546))

- *General*
  - Only set CMAKE_CXX_STANDARD if not defined already
    (Pablo Hernandez-Cerdan [#1526](https://github.com/DGtal-team/DGtal/pull/1526))
  - Add `container()` member function to DigitalSets and ImageContainers
    (Pablo Hernandez-Cerdan [#1532](https://github.com/DGtal-team/DGtal/pull/1532))

- *Arithmetic*
  - Add default constructor to ClosedIntegerHalfSpace
    (Jacques-Olivier Lachaud,[#1531](https://github.com/DGtal-team/DGtal/pull/1531))

- *IO*
  - Fix Color::getRGBA
    (Pablo Hernandez-Cerdan [#1535](https://github.com/DGtal-team/DGtal/pull/1535))
  - Adding Quad exports in Board3DTo2D  (David Coeurjolly,
    [#1537](https://github.com/DGtal-team/DGtal/pull/1537))
  - Adding spacing in ImageContainerByITKImage and the possibility to export it
    through ITKWriter.
    (Bertrand Kerautret [#1563](https://github.com/DGtal-team/DGtal/pull/#1563))


## Bug fixes

- *Documentation*
  - Removing collaboration graphs in doxygen. Fixing doxygen warnings (David Coeurjolly,
    [#1537](https://github.com/DGtal-team/DGtal/pull/1537))
  - Fixing the homebrew command for building on macOS (Jérémy Levallois,
    [#1560](https://github.com/DGtal-team/DGtal/pull/1560))

- *IO*
  - Removing the default grey background and raising an error if CAIRO has not between
    set for the Board3DTo2D export (David Coeurjolly,
    [#1537](https://github.com/DGtal-team/DGtal/pull/1537))

- *Geometry*
  - Small fixes and updates in BoundedLatticePolytope and BoundedRationalPolytope
    initialization when using half-spaces initialization
    (Jacques-Olivier Lachaud,[#1538](https://github.com/DGtal-team/DGtal/pull/1538))
  - Fix BoundedLatticePolytope::init when using half-spaces initialization
    (Jacques-Olivier Lachaud,[#1531](https://github.com/DGtal-team/DGtal/pull/1531))
  - Fix an issue in DigitalSurfaceRegularization about bad buffer init
    (David Coeurjolly, [#1548](https://github.com/DGtal-team/DGtal/pull/1548))
  - Fix issue [#1552](https://github.com/DGtal-team/DGtal/issues/1552) about a
    plane-probing unit test taking too long
    (Jocelyn Meyron, [#1553](https://github.com/DGtal-team/DGtal/pull/1553))
  - Fix issue
    [#1566](https://github.com/DGtal-team/DGtal/issues/1566): do not
    compile example checkLatticeBallQuickHull if WITH_GMP is not set
    (Jacques-Olivier Lachaud,[#1567](https://github.com/DGtal-team/DGtal/pull/1567))
  - Fix AppVeyor issue on PlaneProbingParallelepipedEstimator and PlaneProbingRNeighborhood
    (Bertrand Kerautret, [#1568](https://github.com/DGtal-team/DGtal/pull/1568))

- *Shapes package*
  - Fix the use of uninitialized variable in NGon2D.
   (Daniel Antunes,[#1540](https://github.com/DGtal-team/DGtal/issues/1540))

- *Build*
  - We now use cmake *Fetch_Content* to download the stable release of
    Catch2 (used in our unit-tests) when building the project (David
    Coeurjolly [#1524](https://github.com/DGtal-team/DGtal/issues/1524))
  - Fixing the required components for CGAL (David Coeurjolly,
    [#1550](https://github.com/DGtal-team/DGtal/issues/1550))
  - Speedup of the compilation of the tests that rely on Catch2
    (Roland Denis [#1551](https://github.com/DGtal-team/DGtal/pull/1551))
  - Comply with cmake Policy CMP0115 "Source file extensions must be
    explicit". (David Coeurjolly, [#1557](https://github.com/DGtal-team/DGtal/pull/1557))
  - Fix AppVeyor issue using new zlib URL.
    (Bertrand Kerautret, [#1571](https://github.com/DGtal-team/DGtal/pull/1571))


# DGtal 1.1

## New Features / Critical Changes

- *Project*
  - For this release, we have cleaned up the git history (using [bfg](https://rtyley.github.io/bfg-repo-cleaner/)),
    removing old deprecated files or commit errors. For a complete description,
    please follow the discussion of Issue [#1477](https://github.com/DGtal-team/DGtal/issues/1477).
    If you are doing a clean `git clone` of the project, or use the release archive,
    everything should be fine. If you have branches on the release 1.1beta, you
    would need to reset your current working copy. For instance, if
    you have cloned the `DGtal-team/DGtal` repository, just reset your
    master branch using:
    ```
    git fetch origin
    git reset --hard origin/master
    ```
    If you have cloned a fork of `DGtal-team/DGtal` (*i.e.* the `origin`
    remote correspond to your fork and not the DGtal-team one), Fetch
    the DGtal-team remote (nammed `DGtal` here):
    ```
    git fetch DGtal
    git reset --hard DGtal/master
    ```

    _For advanced developers_
    If there are some branches out there you want to "update" to the new history:
    First go to unmerged branch and copy the SHA of the commits you want to get. Or, if they are consecutive, copy the oldest and newest SHA.
    ```
    git checkout master #Updated to new history
    git checkout -b myOpenPR_after_new_history
    git cherry-pick oldestSha^..newestSha
    ```

    (David Coeurjolly, [#1510](https://github.com/DGtal-team/DGtal/pull/1510))

- *Kernel package*
  - Making `HyperRectDomain_(sub)Iterator` random-access iterators
    (allowing parallel scans of the domain, Roland Denis,
    [#1416](https://github.com/DGtal-team/DGtal/pull/1416))
  - Fix bug in BasicDomainSubSampler for negative coordinates of the
    domain lower bound. (Bertrand Kerautret
    [#1504](https://github.com/DGtal-team/DGtal/pull/1504))

- *DEC*
  - Add discrete calculus model of Ambrosio-Tortorelli functional in
    order to make piecewise-smooth approximations of scalar or vector
    fields onto 2D domains like 2D images or digital surfaces
    (Jacques-Olivier Lachaud,[#1421](https://github.com/DGtal-team/DGtal/pull/1421))

- *Geometry Package*
  - New piecewise smooth digital surface regularization class (David Coeurjolly,
    [#1440](https://github.com/DGtal-team/DGtal/pull/1440))
  - Provides support for digital full convexity and subconvexity (Jacques-Olivier Lachaud,
    [#1459](https://github.com/DGtal-team/DGtal/pull/1459))
  - Implementation of Shrouds algorithm for smoothing digital surfaces:
    Nielson et al., Shrouds: optimal separating surfaces for enumerated volumes.
    In Proc. VisSym 2003, vol. 3, pp. 75-84
    (Jacques-Olivier Lachaud, [#1500](https://github.com/DGtal-team/DGtal/pull/1500))
  - Updates cell geometry and digital convexity to use specialized
    unordered set data structure UnorderedSetByBlock for storing
    digital points (Jacques-Olivier Lachaud,
    [#1499](https://github.com/DGtal-team/DGtal/pull/1499))

- *Shapes package*
  - Add a new surface mesh representation for manifold or non-manifold polygonal
    surfaces in R^3 (Jacques-Olivier Lachaud,
    [#1503](https://github.com/DGtal-team/DGtal/pull/1503))

## Changes

- *General*
  - DGtal can be compiled and used as a project (git) submodule (David
    Coeurjolly [#1444](https://github.com/DGtal-team/DGtal/pull/1444))
  - Add .gitattributes file for github to recognize ih files as c++
    (Pablo Hernandez-Cerdan [#1457](https://github.com/DGtal-team/DGtal/pull/1457))
  - Add CMake option `DGTAL_ENABLE_FLOATING_POINT_EXCEPTIONS` to control enabling
    `feenableexcept` (only applies in Linux when in Debug mode).
    (Pablo Hernandez-Cerdan, [#1489](https://github.com/DGtal-team/DGtal/pull/1489))
  - Travis: Fix broken Eigen url. Update Eigen in travis to 3.3.7.
    (Pablo Hernandez, [#1508](https://github.com/DGtal-team/DGtal/pull/1508))

- *Geometry*
  - New Integral Invariant functor to retrieve the curvature tensor (principal curvature
    directions and values). (David Coeurjolly, [#1460](https://github.com/DGtal-team/DGtal/pull/1460))
  - Add principal directions of curvature functions for implicit polynomial 3D shapes.
    (Jacques-Olivier Lachaud,[#1470](https://github.com/DGtal-team/DGtal/pull/1470))

- *io*
  - The GenericWriter can now export in 3D ITK format (nii, mha,  mhd,  tiff).  
    (Bertrand Kerautret [#1485](https://github.com/DGtal-team/DGtal/pull/1485))
  - New Viridis ColorGradientPreset and clean of  useless template specializations in
    the GenericWriter for color image. (Bertrand Kerautret
    [#1487](https://github.com/DGtal-team/DGtal/pull/1487))
  - Add the possibility to import images with a shifted domain in ITKReader.
    (Bertrand Kerautret and Pablo Hernandez-Cerdan
    [#1492](https://github.com/DGtal-team/DGtal/pull/1492))

- *Kernel package*
  - Add .data() function to PointVector to expose internal array data.
    (Pablo Hernandez-Cerdan, [#1452](https://github.com/DGtal-team/DGtal/pull/1452))
  - Add a specialized unordered set data structure
    UnorderedSetByBlock for storing digital points, which is more
    compact and as efficient as unordered set
    (Jacques-Olivier Lachaud,[#1499](https://github.com/DGtal-team/DGtal/pull/1499))

- *Helpers*
  - Add vector field output as OBJ to module Shortcuts (Jacques-Olivier Lachaud,
    [#1412](https://github.com/DGtal-team/DGtal/pull/1412))
  - Add shortcuts to Ambrosio-Tortorelli piecewise-smooth approximation
    (Jacques-Olivier Lachaud,[#1421](https://github.com/DGtal-team/DGtal/pull/1421))
  - Add  output as OFF to module Shortcuts (Bertrand Kerautret,
    [#1476](https://github.com/DGtal-team/DGtal/pull/1476))
  - Add shortcuts to principal curvatures and directions of curvature for implicit polynomial
    3D shapes. (Jacques-Olivier Lachaud,[#1470](https://github.com/DGtal-team/DGtal/pull/1470))

- *Tests*
  - Upgrade of the unit-test framework (Catch) to the latest release [Catch2](https://github.com/catchorg/Catch2).
    (David Coeurjolly [#1418](https://github.com/DGtal-team/DGtal/pull/1418))
    (Roland Denis [#1419](https://github.com/DGtal-team/DGtal/pull/1419))

- *Topology*
  - Provides partial flip, split and merge operations for half-edge data structures
    and triangulated surfaces (Jacques-Olivier Lachaud,
    [#1428](https://github.com/DGtal-team/DGtal/pull/1428))
  - Makes testVoxelComplex faster, reducing the size of the test fixture
    (Pablo Hernandez-Cerdan, [#1451](https://github.com/DGtal-team/DGtal/pull/1451))
  - Fix bug in VoxelComplex masks when cell was at the boundary of kspace
    (Pablo Hernandez-Cerdan, [#1488](https://github.com/DGtal-team/DGtal/pull/1488))
  - Fix loadTable not able to read compressed tables in Windows
    (Pablo Hernandez-Cerdan, [#1505](https://github.com/DGtal-team/DGtal/pull/1505))
  - Fix fillData in CubicalComplex
    (Pablo Hernandez-Cerdan, [#1519](https://github.com/DGtal-team/DGtal/pull/1519))

- *Shapes package*
  - Add a moveTo(const RealPoint& point) method to implicit and star shapes
   (Adrien Krähenbühl,
   [#1414](https://github.com/DGtal-team/DGtal/pull/1414))
  - Fix Lemniscate definition following Bernoulli's definition
   (Adrien Krähenbühl,
   [#1427](https://github.com/DGtal-team/DGtal/pull/1427))
  - Homogenizes typedefs of all parametric shapes and fixes some bounding box
    computations (Adrien Krähenbühl,
   [#1462](https://github.com/DGtal-team/DGtal/pull/1462))
  - Add const directives to some curve estimators on shapes.
    (Adrien Krähenbühl [#1429](https://github.com/DGtal-team/DGtal/pull/1429))

- *IO*
  - When the 3D built-in viewer is enabled (libqglviewer), the default
    required Qt version is now Qt5 instead of Qt4. You can revert to
    Qt4 by unsetting the WITH_QT5 cmake flag (David Coeurjolly,
    [#1511](https://github.com/DGtal-team/DGtal/pull/1511))

## Bug Fixes

- *Configuration/General*
  - Fix compilation error/warnings with gcc 9.1.1 and clang 9.0
    (Boris Mansencal, [#1431](https://github.com/DGtal-team/DGtal/pull/1431))
  - Disable some gcc/clang warnings in Qt5 raised by Apple clang compiler (David
    Coeurjolly, [#1436](https://github.com/DGtal-team/DGtal/pull/1436))
  - Fixing Travis configuration due to syntax changes in v2
    (Roland Denis, [#1465](https://github.com/DGtal-team/DGtal/pull/1465))
  - Compression of png files used in for the documentation
    (preparing 1.1 release), (David Coeurjolly, [#1494](https://github.com/DGtal-team/DGtal/pull/1494))
  - Fix `CMAKE_C_FLAGS` when `WITH_OPENMP=ON`
    (Pablo Hernandez-Cerdan, [#1495](https://github.com/DGtal-team/DGtal/pull/1495))

- *Mathematics*
  - Put SimpleMatrix * scalar operation in DGtal namespace (Jacques-Olivier Lachaud,
    [#1412](https://github.com/DGtal-team/DGtal/pull/1412))

- *Geometry*
  - Bugfix in the `testVoronoiCovarianceMeasureOnSurface` (David
    Coeurjolly, [#1439](https://github.com/DGtal-team/DGtal/pull/1439))
  - Defining StandardDSS4Computer & NaiveDSS8Computer as templated aliases of
    ArithmeticalDSSComputer (fix #1483). Also fixing NaiveDSS8 adjacency.
    (Roland Denis, [#1491](https://github.com/DGtal-team/DGtal/pull/1491))
  - Fix initialisation in BoundedLatticePolytope when creating non full
    dimensional simplices in 3D (segments, triangles). (Jacques-Olivier Lachaud,
    [#1502](https://github.com/DGtal-team/DGtal/pull/1502))

- *Kernel*
  - Point2DEmbedderIn3D edit to recover behavior of version 0.9.4 in
    the origin point placement. (Florian Delconte and Bertrand Kerautret
    [#1520](https://github.com/DGtal-team/DGtal/pull/1520))

- *Helpers*
  - Fix Metric problem due to implicit RealPoint toward Point conversion when computing
    convolved trivial normals in ShortcutsGeometry (Jacques-Olivier Lachaud,
    [#1412](https://github.com/DGtal-team/DGtal/pull/1412))
  - Fixing double conversion bug in class Parameters, related to
    English/French decimal point inconsistency between `atof` and
    `boost::program_options` (Jacques-Olivier Lachaud,
    [#1411](https://github.com/DGtal-team/DGtal/pull/1411))
  - Fix bug in Shortcuts::saveVectorFieldOBJ
    (Jacques-Olivier Lachaud,[#1421](https://github.com/DGtal-team/DGtal/pull/1421))
  - Fixing OBJ export: .mtl file written with relative path (Johanna
    Delanoy [#1420](https://github.com/DGtal-team/DGtal/pull/1420))
  - Unify pointel ordering in Shortcuts and MeshHelper so that
    Shortcuts::getPointelRange, Shortcuts::saveOBJ and
    Shortcuts::makePrimalPolygonalSurface, as well as
    MeshHelpers::digitalSurface2PrimalPolygonalSurface, all use the
    CCW ordering by default (in 3D).
    (Jacques-Olivier Lachaud,[#1445](https://github.com/DGtal-team/DGtal/pull/1445))

- *images*
  - Fix the image origin that was not taken into account in class
    ImageContainerByITKImage. (Bertrand Kerautret
    [#1484](https://github.com/DGtal-team/DGtal/pull/1484))
  - Add domainShift to ImageContainerByITKImage.
    (Pablo Hernandez-Cerdan,
    [#1490](https://github.com/DGtal-team/DGtal/pull/1490))

- *IO*
  - Removing a `using namespace std;` in the Viewer3D hearder file. (David
    Coeurjolly [#1413](https://github.com/DGtal-team/DGtal/pull/1413))
  - Fixing cast from const to mutable iterator in GradientColorMap.
    (Roland Denis [#1486](https://github.com/DGtal-team/DGtal/pull/1486))

- *Topology*
  - Add missing constraint to flips in HalfEdgeDataStructure
    (Jacques-Olivier Lachaud,[#1498](https://github.com/DGtal-team/DGtal/pull/1498))

- *Shapes*
  - Fix bug in Astroid parameter() method : orientation correction
    (Adrien Krähenbühl,
    [#1325](https://github.com/DGtal-team/DGtal/pull/1426))
  - Add missing constraint to flips in TriangulatedSurface
    (Jacques-Olivier Lachaud,[#1498](https://github.com/DGtal-team/DGtal/pull/1498))

- *DEC*
  - Fix issue (https://github.com/DGtal-team/DGtal/issues/1441)
    related to bad link in DEC/moduleAT documentation and missing
    associated example exampleSurfaceATnormals.cpp (Jacques-Olivier
    Lachaud,[#1442](https://github.com/DGtal-team/DGtal/pull/1442)
  - Adding missing LGPL headers in the DEC examples (David Coeurjolly
    [#1472]((https://github.com/DGtal-team/DGtal/pull/1472))

- *Documentation*
  - Promoting the `Shortcuts` documentation page on the main page. (David
    Coeurjolly [#1417](https://github.com/DGtal-team/DGtal/pull/1417))
  - Fixing the `doxyfiles` to have the table of contents of module pages (David
    Coeurjolly [#1424](https://github.com/DGtal-team/DGtal/pull/1424))
  - New illustration in the volumetric analysis documentation page (David
    Coeurjolly [#1432](https://github.com/DGtal-team/DGtal/pull/1432))
  - Using SourceForge to download doxygen sources during Travis CI jobs.
    (Roland Denis [#1424](https://github.com/DGtal-team/DGtal/pull/1434))
  - CSS edit to enhance the readability of code snippets (David
    Coeurjolly [#1438](https://github.com/DGtal-team/DGtal/pull/1438))
  - Fixing various links in moduleCellularTopology. Fixing #1454.
    Removing dead links to ImaGene project.
    (Roland Denis [#1455](https://github.com/DGtal-team/DGtal/pull/1455))

- *Build*
  - Fix issue (https://github.com/DGtal-team/DGtal/issues/1478),
    that is a Visual Studio 2019 build error related to befriend
    template specializations
    (Jacques-Olivier Lachaud [#1481](https://github.com/DGtal-team/DGtal/pull/1481))
  - Removing the homemade CPP11 checks, using cmake macro instead
    (David Coeurjolly, [#1446](https://github.com/DGtal-team/DGtal/pull/1446))
  - Removes the check for CPP11 when building WITH_ITK
    (Pablo Hernandez-Cerdan, [#1453](https://github.com/DGtal-team/DGtal/pull/1453))
  - Fix apple clang  compilation issue with a workaround to the
    ConstIteratorAdapter class that does not satisfy the _is_forward concept of the STL:
    using boost::first_max_element instead std::max_element.
    (Bertrand Kerautret, [#1437](https://github.com/DGtal-team/DGtal/pull/1437))  
  - Abort compilation at configure time when the compiler is gcc 10.1 due to compiler bug.
    Fix issue #1501.
    (Pablo Hernandez-Cerdan, [#1506](https://github.com/DGtal-team/DGtal/pull/1506))

# DGtal 1.0

## New Features / Critical Changes

- *Base package*
  - Adding FunctorHolder to transform any callable object (e.g. function,
    functor, lambda function,...) into a valid DGtal functor.
    (Roland Denis, [#1332](https://github.com/DGtal-team/DGtal/pull/1332))
  - Adding better checks for floating point arithmetic in the test module (Kacper Pluta,
    [#1352](https://github.com/DGtal-team/DGtal/pull/1352))

- *Documentation*
  - Module page about functions, functors and lambdas in DGtal.
    (Roland Denis, [#1332](https://github.com/DGtal-team/DGtal/pull/1332))

- *Image package*
  - Adding ConstImageFunctorHolder to transform any callable object
    (e.g. function, functor, lambda function,...) into a CConstImage model.
    (Roland Denis, [#1332](https://github.com/DGtal-team/DGtal/pull/1332))
  - RigidTransformation2D/3D depends on a vector functor that can be,
    for example, VectorRounding (Kacper Pluta,
    [#1339](https://github.com/DGtal-team/DGtal/pull/1339))

- *Kernel package*
  - Adding PointFunctorHolder to transform any callable object (e.g. function,
    functor, lambda function,...) into a CPointFunctor model.
    (Roland Denis, [#1332](https://github.com/DGtal-team/DGtal/pull/1332))
  - ⚠️ The conversion between PointVector of different component types now follows
    the classical conversion rules (e.g. float to double is OK but double
    to int fails if the conversion is not explicitly specified).
    Component type after an arithmetic operation also follows the classical
    arithmetic conversion rules (e.g int * double returns a double).
    Adding some related conversion functors.
    (Roland Denis, [#1345](https://github.com/DGtal-team/DGtal/pull/1345))
  - Making binary operators of PointVector (+-\*/ but also dot, crossProduct,
    inf, isLower,...) available as external functions. The component type of
    the result follows the classical arithmetic conversion rules.
    (Roland Denis, [#1345](https://github.com/DGtal-team/DGtal/pull/1345))
  - Adding square norm method to Point/Vector class. (David Coeurjolly,
    [#1365](https://github.com/DGtal-team/DGtal/pull/1365))

- *Helpers*
  - Classes Shortcuts and ShortcutsGeometry to simplify coding with
    DGtal. Integrate a lot of volume, digital surfaces, mesh,
    surface, geometry, estimators functions, with many conversion
    and input/output tools. (Jacques-Olivier Lachaud,
    [#1357](https://github.com/DGtal-team/DGtal/pull/1357))

- *Shapes package*
  - Add two new star shapes: Astroid and Lemniscate
   (Adrien Krähenbühl, Chouaib Fellah,
   [#1325](https://github.com/DGtal-team/DGtal/pull/1325))

- *Geometry package*
  - Parametric 3D curve digitization see (UglyNaiveParametricCurveDigitizer3D)
   (Kacper Pluta, [#1339](https://github.com/DGtal-team/DGtal/pull/1339))
  - A set of 3D parametric curves: EllipticHelix, Knot_3_1, Knot_3_2, Knot_4_1,
    Knot_4_3, Knot_5_1, Knot_5_2, Knot_6_2, Knot_7_4 (Kacper Pluta,
   [#1339](https://github.com/DGtal-team/DGtal/pull/1339))
  - DecoratorParametricCurveTransformation - a decorator to apply isometries to
    parametric curves (Kacper Pluta, [#1339](https://github.com/DGtal-team/DGtal/pull/1339))
  - LambdaMST3DBy2D - a variation of 3D Lambda Maximal Segment tangent estimator
   that uses only 2D tangents along maximal axis. This estimator has only a
   research value (Kacper Pluta, [#1339](https://github.com/DGtal-team/DGtal/pull/1339))
  - DSSes filtration during L-MST3D computations (Kacper Pluta,
   [#1339](https://github.com/DGtal-team/DGtal/pull/1339))
  - An option for filtering DSSes during LambdaMST3D calculations (Kacper Pluta,
   [#1339](https://github.com/DGtal-team/DGtal/pull/1339))
  - New LpMetric class (model of CMetricSpace) for distance computations in R^n.
    (David Coeurjolly,  [#1388](https://github.com/DGtal-team/DGtal/pull/1388))

- *Documentation*
  - Replacing html internal links by ref command in Digital Topology module
    documentation. Also ignoring doxygen warning when ref begins with a digit.
    (Roland Denis, [#1340](https://github.com/DGtal-team/DGtal/pull/1340))
  - Fix examples filenames in Digital Topology module documentation (Isabelle
    Sivignon, [#1331](https://github.com/DGtal-team/DGtal/pull/1331))
  - Fix doc bug with Hull2D namespace, (Tristan Roussillon,
    [#1330](https://github.com/DGtal-team/DGtal/pull/1330))
  - Checking boost version when including boost/common_factor_rt (David Coeurjolly,
    [#1344](https://github.com/DGtal-team/DGtal/pull/1344))
  - Fix computational costs of separable metric predicates in the documentation.
    (David Coeurjolly, [#1374](https://github.com/DGtal-team/DGtal/pull/1374))
  - Fixing doxygen warnings (typo and doxygen upgrade to v1.8.14)
    (Roland Denis, [#1376](https://github.com/DGtal-team/DGtal/pull/1376))
  - Module page about functions, functors and lambdas in DGtal.
    (Roland Denis, [#1332](https://github.com/DGtal-team/DGtal/pull/1332))

## Changes

- *Configuration/General*
  - Simplifying Travis CI scripts (David Coeurjolly,
    [#1371](https://github.com/DGtal-team/DGtal/pull/1371))

- *Kernel package*
  - Fix NumberTraits for `long long int` types and refactor it.
    (Roland Denis, [#1397](https://github.com/DGtal-team/DGtal/pull/1397))


- *Topology*
  - Remove the internal object from VoxelComplex, improving performance
    (Pablo Hernandez, [#1369](https://github.com/DGtal-team/DGtal/pull/1369))

- *Documentation*
  - Improving KhalimskySpace related classes documentations by displaying
    a short description in the member list.
    (Roland Denis,  [#1398](https://github.com/DGtal-team/DGtal/pull/1398))

- *Helpers*
  - Small fixes in Shortcuts and ShortcutsGeometry, doc, and colormaps.
    (Jacques-Olivier Lachaud, [#1364](https://github.com/DGtal-team/DGtal/pull/1364))

- *Topology*
  - Specializes the method DigitalSurface::facesAroundVertex in the
    3D case, such that faces (ie pointels) are ordered
    counterclockwise with respect of the vertex (ie surfel) seen from
    the exterior. (Jacques-Olivier Lachaud,
    [#1377](https://github.com/DGtal-team/DGtal/pull/1377))
  - This PR fixes two issues related to CubicalComplexFunctions:
    issue [#1362](https://github.com/DGtal-team/DGtal/issues/1362) and
    issue [#1381](https://github.com/DGtal-team/DGtal/issues/1381) for
    programs testCubicalComplex, testVoxelComplex and
    testParDirCollapse. (Jacques-Olivier Lachaud,
    [#1390](https://github.com/DGtal-team/DGtal/pull/1390))
  - Move operators outside of functions namespace in VoxelComplexFunctions.
    (Pablo Hernandez, [#1392](https://github.com/DGtal-team/DGtal/pull/1392))


## Bug Fixes

- *Configuration/General*
  - Continuous integration AppVeyor fix
    [#1326](https://github.com/DGtal-team/DGtal/pull/1326)
  - Fixing documentation checks and updating Travis scripts
    (Roland Denis, [#1335](https://github.com/DGtal-team/DGtal/pull/1335))
  - Fixing warning of Clang when including GraphicsMagick v1.3.31
    (Roland Denis, [#1366](https://github.com/DGtal-team/DGtal/pull/1366))
  - Fix compilation warnings with gcc 8.2.1
    (Boris Mansencal, [#1384](https://github.com/DGtal-team/DGtal/pull/1384))
  - Fix compilation with Visual Studio (15.9.5) and some io tests
    (Boris Mansencal, [#1380](https://github.com/DGtal-team/DGtal/pull/1380))
  - Fixing & updating Travis: documentation deployement and DGtalTools job
    (Roland Denis, [#1383](https://github.com/DGtal-team/DGtal/pull/1383))
  - Various warnings fixed on Xcode (David Coeurjolly,
    [#1389](https://github.com/DGtal-team/DGtal/pull/1389))
  - Fix compilation and adding debug version for the generated file with Visual Studio
    (Raphael Lenain, [#1395](https://github.com/DGtal-team/DGtal/pull/1395))
  - Correct pragma pop in ITK related files
    (Boris Mansencal, [#1400](https://github.com/DGtal-team/DGtal/pull/1400))
  - Fix compilation and execution with Visual Studio
    (Raphael Lenain, [#1407](https://github.com/DGtal-team/DGtal/pull/1407))

- *Kernel*
 - Fixing issue #1341 about unwanted conversions between PointVector with
    different component types (like from double to int) by making explicit
    the default conversion constructor and checking type compatiblity when
    using operators.
    (Roland Denis, [#1345](https://github.com/DGtal-team/DGtal/pull/1345))
 - Fixing issue #1387 about the wrong result of PointVector::crossProduct
    in 2D. Also disabling this method for dimensions other than 2 and 3.
    (Roland Denis, [#1345](https://github.com/DGtal-team/DGtal/pull/1345))
  - Fixing many issues related to invalid conversion between PointVectors
    of different component types.
    (David Coeurjolly, Roland Denis, Monir Hadji, Bertrand Kerautret,
    Tristan Roussillon, [#1345](https://github.com/DGtal-team/DGtal/pull/1345))

- *Base*
  - Fixing wrong members in PredicateCombiner (David Coeurjolly,
    [#1321](https://github.com/DGtal-team/DGtal/pull/1321))
  - Fix testClone2.cpp and efficiency issue in Clone/CountedPtr mechanism
    (Jacques-Olivier Lachaud, [#1382](https://github.com/DGtal-team/DGtal/pull/1382)). Fix issue
    [#1203](https://github.com/DGtal-team/DGtal/issues/1203))

- *Shapes*
  - Fixing openmp flags (David Coeurjolly,
    [#1324](https://github.com/DGtal-team/DGtal/pull/1324))
  - Add assignment operator to ImageContainerByITKImage (Pablo Hernandez,
    [#1336](https://github.com/DGtal-team/DGtal/pull/1336))
  - Fix compilation warning: const qualifier ignored in cast (Pablo Hernandez,
    [#1337](https://github.com/DGtal-team/DGtal/pull/1337))
  - Filter data passed to acos in order to avoid division by zero or an argument
    out of range. (Kacper Pluta, [#1359](https://github.com/DGtal-team/DGtal/pull/1359))

- *IO*
  - Improve ITKReader, testITKio and testITKReader (Boris Mansencal,
    [#1379](https://github.com/DGtal-team/DGtal/pull/1379))
    [#1394](https://github.com/DGtal-team/DGtal/pull/1394))
  - Fix wrong typedef for double case in ITKReader (Adrien Krähenbühl,
    [#1259](https://github.com/DGtal-team/DGtal/pull/1322))
  - Fix safeguard when using ImageMagick without cmake activation (David Coeurjolly,
    [#1344](https://github.com/DGtal-team/DGtal/pull/1344))
  - Fix Color::Green definition (David Coeurjolly,
    [#1385](https://github.com/DGtal-team/DGtal/pull/1385))
  - Fix Visual Studio ContourHelper tests.
    (Bertrand Kerautret, [#1386](https://github.com/DGtal-team/DGtal/pull/1386))

- *Geometry*
   - Fix a possible tangent vector flapping during L-MST3D and L-MST3DBy2D (Kacper Pluta,
   [#1339](https://github.com/DGtal-team/DGtal/pull/1339))
   - Fix a possible issue with data structures orderings in L-MST3D accumulation step (Kacper Pluta,
   [#1339](https://github.com/DGtal-team/DGtal/pull/1339))
   - Add missing API to StandardDSS6Computer i.e., isInDSS (Kacper Pluta,
   [#1339](https://github.com/DGtal-team/DGtal/pull/1339))

- *DEC package*
  - Adding missing headers in some files of DEC.
    (Roland Denis, [#1349](https://github.com/DGtal-team/DGtal/pull/1349))

- *Image*
  - Fix bug in ImageLinearCellEmbedder.
    (Jacques-Olivier Lachaud, [#1356](https://github.com/DGtal-team/DGtal/pull/1356))

- *Miscellaneous*
  - Fix Small bug in Integral Invariant Volume Estimator in 2D
    (Thomas Caissard, [#1316](https://github.com/DGtal-team/DGtal/pull/1316))
  - Change from private to public access of types Input and Output in SCellToPoint
    (Daniel Antunes, [#1346](https://github.com/DGtal-team/DGtal/pull/1346))
  - Correct small typo when compiling with DEBUG defined
    (Boris Mansencal, [#1401](https://github.com/DGtal-team/DGtal/pull/1401))

- *Math packages*
  - Fix possible division by zero in the MultiStatistics class.
    (Kacper Pluta, [#1358](https://github.com/DGtal-team/DGtal/pull/1358))


# DGtal 0.9.4.1

## Bug Fixes

- *Documentation*
  - Fixing path to Mathjax CDN in documentation (David Coeurjolly,
    [#1318](https://github.com/DGtal-team/DGtal/pull/1318))

# DGtal 0.9.4

## New Features / Critical Changes

- *Shapes*
  - Mesh Voxelizer using 6- or 26-separability templated
   (David Coeurjolly, Monir Hadji,
   [#1209](https://github.com/DGtal-team/DGtal/pull/1209))

- *Topology Package*
  - Adding the half-edge data structure to represent arbitrary
    two-dimensional combinatorial surfaces with or without boundary
    (Jacques-Olivier Lachaud
     [#1266](https://github.com/DGtal-team/DGtal/pull/1266))
  - Add VoxelComplex, an extension for CubicalComplex, implementing the Critical-Kernels
    framework, based on the work of M.Couprie and G.Bertrand on isthmus.
    (Pablo Hernandez, [#1147](https://github.com/DGtal-team/DGtal/pull/1147))

- *Shapes Package*
  - Adding classes and helpers to create triangulated surfaces and
    polygonal surfaces to convert them from/to mesh, as well as a conversion from digital
    surfaces to dual triangulated or polygonal surface (Jacques-Olivier
    Lachaud [#1266](https://github.com/DGtal-team/DGtal/pull/1266))

- *Geometry Package*
  - Laplace-Beltrami operators on digital surfaces. (Thomas Caissard,
    [#1303](https://github.com/DGtal-team/DGtal/pull/1303))



## Changes

- *Math package*
  - New SimpleMatrix constructor with a initializer_list argument
    (Nicolas Normand,
    [#1250](https://github.com/DGtal-team/DGtal/pull/1250))

- *IO*
  - New simple way to extend the QGLViewer-based Viewer3D interface,
    for instance to add callbacks to key or mouse events, or to modify
    what is drawn on the window.
    (Jacques-Olivier Lachaud, [#1259](https://github.com/DGtal-team/DGtal/pull/1259))
  - TableReader can now read all elements contained in each line of a file
    with the new method getLinesElementsFromFile().
    (Bertrand Kerautret,
    [#1260](https://github.com/DGtal-team/DGtal/pull/1260))
  - New ImageMagick writer to export images to PNG or JPG formats for
    instance.  (David Coeurjolly,
    [#1304](https://github.com/DGtal-team/DGtal/pull/1304))
  - SimpleDistanceColorMap new colormap to easily display distance maps.
    (David Coeurjolly, [#1302](https://github.com/DGtal-team/DGtal/pull/1302))
  - Fix in MagicReader allowing to load colored images. (David
    Coeurjolly, [#1305](https://github.com/DGtal-team/DGtal/pull/1305))
  - Include New ImageMagick writer in GenericWriter.  (Bertrand Kerautret,
    [#1306](https://github.com/DGtal-team/DGtal/pull/1306))

## Bug Fixes

- *Build*
  - Fix compilation by using DGtal from swift wrapping (Bertrand Kerautret,
    [#1309](https://github.com/DGtal-team/DGtal/pull/1309))
  - Fix C++11 cmake flags and cmake >3.1 is now required (David Coeurjolly,
    Pablo H Cerdan, [#1290](https://github.com/DGtal-team/DGtal/pull/1290))
  - Fix HDF5 link missing in compilation (Bertrand Kerautret,
     [#1301](https://github.com/DGtal-team/DGtal/pull/1301))
  - Fix compilation with QGLViewer (2.7.x) and Qt5 (Boris Mansencal,
     [#1300](https://github.com/DGtal-team/DGtal/pull/1300))

- *Shapes Package*
  - Fix ImplicitPolynomial3Shape and TrueDigitalSurfaceLocalEstimator.
    Improves projection operator on implicit surface and curvature
    computations. (Jacques-Olivier Lachaud,
    [#1279](https://github.com/DGtal-team/DGtal/pull/1279))

- *Configuration/General*
  - Upgrading the benchmarks to match with the new google-benchmark API
   (David Coeurjolly,
     [#1244]((https://github.com/DGtal-team/DGtal/pull/1244))
  - The documentation mainpage now refers to the DGtalTools documentation
    (David Coeurjolly,
    [#1249]((https://github.com/DGtal-team/DGtal/pull/1249))
  - Fix ITK related try_compile command to work for non-default locations.
    (Pablo Hernandez,
    [#1286]((https://github.com/DGtal-team/DGtal/pull/1286))

- *IO*
  - Fix for compilation with 2.7.0 QGLViewer version.
   (Bertrand Kerautret, [#1280](https://github.com/DGtal-team/DGtal/pull/1280))
  - Fix on the ITK reader when used with a functor which is not able to
    handle 32/16 bits images. Also includes a new testITKReader and ITK tests in
    GenericReader.
    (Bertrand Kerautret, [#1255](https://github.com/DGtal-team/DGtal/pull/1255))
  - Viewer3D: fix bad light source move according X/Y mouse move and new Key_Z to
    move away/closer the light source.
    (Bertrand Kerautret, [#1262](https://github.com/DGtal-team/DGtal/pull/1262))
  - Fix ImageContainerByITKImage, fill the itk image buffer with 0 when using the
    domain constructor.
    (Pablo Hernandez, [#1307](https://github.com/DGtal-team/DGtal/pull/1307))

- *Kernel Package*
  - Fix testBasicPointFunctor. (Bertrand Kerautret
    [#1245](https://github.com/DGtal-team/DGtal/pull/1245))

- *Arithmetic Package*
 - Fix SternBrocot and variants static instanciations. (Jacques-Olivier Lachaud
   [#1293](https://github.com/DGtal-team/DGtal/pull/1293))

- *Topology Package*
  - Fix invalid KhalimskyCell coordinates in ctopo-fillContours.cpp example.
    (Roland Denis, [#1296](https://github.com/DGtal-team/DGtal/pull/1296))

- *Documentation*
  - Add import with functors in GenericReader in the main default reader.
    (mainly motivated to show documentation of specialized version of
    importWithValueFunctor and importWithColorFunctor). The tiff format
    was also added to the generic readers when ITK is present (Bertrand
    Kerautret [1251](https://github.com/DGtal-team/DGtal/pull/1245))
  - Fix exampleArithDSS3d compilation (which was not activated).
    (Bertrand Kerautret
    [#1254](https://github.com/DGtal-team/DGtal/pull/1254))

- *DEC*
  - Fix dependencies flags for DEC examples.
    (Jean-David Génevaux, [#1310](https://github.com/DGtal-team/DGtal/pull/1310))

# DGtal 0.9.3

## New Features / Critical Changes

- *Configuration/General*
  - The project has a now a unique compiled library: DGtal. The DGtalIO
   target has been removed. (David Coeurjolly,
   [#1226](https://github.com/DGtal-team/DGtal/pull/1226))
  - New mandatory dependency for DGtal: zlib must be installed in the system.
   (David Coeurjolly, [#1228](https://github.com/DGtal-team/DGtal/pull/1228))
  - Remove cpp11 deprecated usage of std::binder1st and std::binder2nd
    --generates error with c++17 flag. (Pablo Hernandez,
    [#1287](https://github.com/DGtal-team/DGtal/pull/1287))
  - Remove cpp11 deprecated usage of std::unary_function and
    std::binary_function --generates error with c++17 flag.
   (Pablo Hernandez, [#1291](https://github.com/DGtal-team/DGtal/pull/1291))

- *Topology Package*
  -  Implementation of ParDirCollapse with CollapseSurface and CollapseIsthmus.
    (Mohamad ONAYSSI, Bibiana MARTINEZ, Mohamed MELLOULI, Kacper PLUTA,
    [#1199](https://github.com/DGtal-team/DGtal/pull/1199))

- *Geometry Package*
  - VoronoiMap, PowerMap, (Reverse)DistanceTransformation and ReducedMedialAxis
   now work on toric domains (with per-dimension periodicity specification).
   (David Coeurjolly, Roland Denis,
   [#1206](https://github.com/DGtal-team/DGtal/pull/1206))

- *IO*
  - New version (3) for the VOL file format that allows (zlib) compressed volumetric
   data. VolReady and VolWriter can still manage Version 2 Vols.
   (David Coeurjolly, [#1228](https://github.com/DGtal-team/DGtal/pull/1228))

## Changes

- *Configuration/General*
  - Continuous integration Travis bots are now based on ubunutu/trusty containers.
   (David Coeurjolly, [#1227](https://github.com/DGtal-team/DGtal/pull/1208))
  - Set flag -std=c++11 only if needed. Modern compilers set compatible flags
   by default (gnu++14, etc). (Pablo H Cerdan,
   [#1222](https://github.com/DGtal-team/DGtal/pull/1222))

- *Documentation*
   - All the example descriptions are now in their the examples file (instead in
    dox files).
    (Bertrand Kerautret, [#1240](https://github.com/DGtal-team/DGtal/pull/1240))

## Bug Fixes

- *Configuration/General*
  - Fixing errors and warnings raised by g++ 4.7.x.
   (Roland Denis, [#1202](https://github.com/DGtal-team/DGtal/pull/1202))
  - Explicit M_PI definition if needed.
   (David Coeurjolly, [#1208](https://github.com/DGtal-team/DGtal/pull/1208))
  - Continuous integration Travis bots are now based on ubunutu/trusty containers.
   (David Coeurjolly, [#1227](https://github.com/DGtal-team/DGtal/pull/1208))
  - Fix usage of DESTDIR at install time for linux packagers.
   (Pablo Hernandez, [#1235](https://github.com/DGtal-team/DGtal/pull/1235))
  - Fix, let CMake handle DESTDIR instead of manual manipulation.
   (Pablo Hernandez, [#1238](https://github.com/DGtal-team/DGtal/pull/1238))

- *Geometry Package*
  - ArithDSSIterator: fix missing postfix ++.
   (I. Sivignon, [#1187](https://github.com/DGtal-team/DGtal/pull/1187))
  - ContourHelper: add a method to transform a contour into a 8 connected path.
   (B. Kerautret, [#1127](https://github.com/DGtal-team/DGtal/pull/1127))

- *IO Package*
  - Missing TContainer template parameter for overloaded functions/methods that
   rely on PointVector.
   (Roland Denis, [#1232](https://github.com/DGtal-team/DGtal/pull/1232))
  - Viewer3D: fix bad rendering when changing the scale.
   (Bertrand Kerautret, [#1217](https://github.com/DGtal-team/DGtal/pull/1217))

- *Documentation*
  - Fixing various BibTeX references.
   (Bertrand Kerautret, [##1237](https://github.com/DGtal-team/DGtal/pull/1237))

# DGtal 0.9.2

## New Features / Critical Changes

- *Documentation*
  - Fixing all doxygen warnings.
   (Roland Denis, [#1182](https://github.com/DGtal-team/DGtal/pull/1182))
  - New "@seeDGtalTools" doxygen command to cite a DGtalTools tool in
   DGtal documentation (David Coeurjolly,
   [#1179](https://github.com/DGtal-team/DGtal/pull/1179))

- *Geometry Package*
  - New robust normal vector estimator using spherical accumulators and statistical
   voting (Boulc'h & Marlet, SGP 2012).
   (David Coeurjolly, [#1149](https://github.com/DGtal-team/DGtal/pull/1149))

- *Math Package*
  - New RealFFT class for in-place real-complex Fast Fourier Transform using
   fftw3 library.
   (Roland Denis, [#1185](https://github.com/DGtal-team/DGtal/pull/1185))

- *Topology Package*
  - Adding periodic closure for KhalimskySpaceND and per-dimension closure
   specification.
   (Roland Denis, [#1086](https://github.com/DGtal-team/DGtal/pull/1086))
  - Adding CPreCellularGridSpaceND concept and KhalimskyPreSpaceND model
   to manipulate unbounded Khalimsky space and cells.
   KhalimskySpaceND now checks that all given cells are within the bounds.
   (Roland Denis, [#1086](https://github.com/DGtal-team/DGtal/pull/1086))

## Changes
- *Configuration/General*
  - Travis Continuous integration will check that doxygen raises no warnings
   and that the documented file names are valid.
   (David Coeurjolly, Roland Denis,
        [#1182](https://github.com/DGtal-team/DGtal/pull/1182))
  - Cleaning remaining preprocessor directives related to C++11 features.
   (Roland Denis, [#1141](https://github.com/DGtal-team/DGtal/pull/1141))
  - Travis Continuous integration will check that DGtalTools still compiles with
   changes in new pull-requests. (David Coeurjolly,
   [#1133](https://github.com/DGtal-team/DGtal/pull/1133))
  - Add cmake configuration file NeighborhoodTablesConfig to
   decompress and install look up tables. (Pablo Hernandez-Cerdan,
   [#1155](https://github.com/DGtal-team/DGtal/pull/1155))
  - Documentation graphs are now in SVG instead of PNG. (David Coeurjolly,
   [#1192](https://github.com/DGtal-team/DGtal/pull/1192))
  - Check and add all DGtal examples in the Examples listing section.
   (Bertrand Kerautret,[#1166](https://github.com/DGtal-team/DGtal/pull/1166))))

- *Base Package*
  - Alias and ConstAlias now raise compilation error when using invalid
   constructor, like from a rvalue reference. Adding ConstAlias in many classes
   that need it.
   (Roland Denis, [#1140](https://github.com/DGtal-team/DGtal/pull/1140))
   (With ITK related compilation fix, Bertrand Kerautret
   [#1153](https://github.com/DGtal-team/DGtal/pull/1153))
  - Moving all base concepts into namespace concepts. Update doc and
   concepts graphs accordingly. (Jacques-Olivier Lachaud, [#1164]
   (https://github.com/DGtal-team/DGtal/pull/1164))

- *IO Package*
  - Viewer3D: improvement of the viewer state record by saving the rendering
   mode. A new setter was also added to desable/enable double face rendering.
   (Bertrand Kerautret [#1166](https://github.com/DGtal-team/DGtal/pull/1162))
  - Viewer3D: add a mode to display ball primitive with OpenGL point instead of
   quadrangulated mesh.
   (Bertrand Kerautret [#1162](https://github.com/DGtal-team/DGtal/pull/1162))
  - Viewer3D: add a new mode to have the light source position defined from the
   camera (default) or from the scene coordinate system (key P to change
   position mode). A new lambertian rendering mode was added.
   (Bertrand Kerautret [#1149](https://github.com/DGtal-team/DGtal/pull/1149))
  - Add the possibility to interact in QGLViewer Viewer3D class with the voxel
   primitive (was limited to surfel). As with surfel, the user may assign integer
   identifiers (OpenGL names) to voxel and callback functions, which are called
   when voxel are selected. The selected elements are now highlighted.
   (Bertrand Kerautret, [#1146](https://github.com/DGtal-team/DGtal/pull/1146))

- *Topology Package*
  - Add pre-calculated look up tables to speed up Object::isSimple calculations.
   (Pablo Hernandez-Cerdan, [#1155](https://github.com/DGtal-team/DGtal/pull/1155))

## Bug Fixes
- *Configuration/General*
  - Simplification of the windows build instructions. (David
   Coeurjolly, [#1160](https://github.com/DGtal-team/DGtal/pull/1160))
  - Various fixes in the documentation (e.g. links to concepts
   pages). (David Coeurjolly,
   [#1161](https://github.com/DGtal-team/DGtal/pull/1161))
  - Fixing issues raised on some algorithms when changing Euclidean ring
   for SpaceND and KhalimskySpaceND. (Jérémy Levallois,
   [#1163](https://github.com/DGtal-team/DGtal/pull/1163))
  - Moving last concepts to concepts:: namespace. (David Coeurjolly,
   [#1193](https://github.com/DGtal-team/DGtal/pull/1193))

- *DEC Package*
  - Fix compatibility with eigen 3.2.8 by changing default index type for sparse matrix.
   (Pierre Gueth, [#1197](https://github.com/DGtal-team/DGtal/pull/1197))
  - Fixing warnings in DiscreteExteriorCalculus and DiscreteExteriorCalculusFactory.
   (Roland Denis, [#1139](https://github.com/DGtal-team/DGtal/pull/1139))

- *Geometry Package*
  - VoronoiCovarianceMeasure: fix dimension-specific code.
   (Roland Denis, [#1145](https://github.com/DGtal-team/DGtal/pull/1145))
  - AlphaThickSegmentComputer: fix segment display errors which could appear
   when displaying a small segment. Fix a non initialized attribute with
   some improvements on bounding box computation with orientation check.
   (B. Kerautret, [#1123](https://github.com/DGtal-team/DGtal/pull/1123))
  - Frechet Shortcut: fix implicit rounding.
   (I. Sivignon, [#1180](https://github.com/DGtal-team/DGtal/pull/1180))

- *Image Package*
  - Fixing issue [#779](https://github.com/DGtal-team/DGtal/issues/779) by
   storing domain with smart pointer in ImageContainerBySTLMap.
   (Roland Denis [#1151](https://github.com/DGtal-team/DGtal/pull/1151))

- *IO Package*
  - Display3D: Fix embedder usage when using default constructor in Debug mode.
   (Roland Denis [#1143](https://github.com/DGtal-team/DGtal/pull/1143))
  - Viewer3D: Fix a problem when the show() method was called at the end of the
   main program (the list creation was not called).
   (Bertrand Kerautret [#1138](https://github.com/DGtal-team/DGtal/pull/1138))
  - Viewer3D: add three new modes for shape rendering (default, metallic and
   plastic). The rendering can be changed by using the key M. The user can
   also choose its own rendering with some setter/getter on the opengl
   lightning/properties. (B. Kerautret,
   [#1128](https://github.com/DGtal-team/DGtal/pull/1128))
  - readers: fix a vol/pgm/raw reading bug occurring on Windows 10 due to the
   different interpretations of end of line \r\n on Window versus \n on
   unix/mac. Changing reading mode with binary mode instead text mode fix
   the issue. (Bertrand Kerautret
   [#1130](https://github.com/DGtal-team/DGtal/pull/1130))
  - Fixing issue [#899](https://github.com/DGtal-team/DGtal/issues/899) in
   all color maps, (David Coeurjolly, Bertrand Kerautret
   [#1134](https://github.com/DGtal-team/DGtal/pull/1134))
  -  GenericReader: include longvol reader in GenericReader for 64 bit images.
   Update the test for 64 bit longvol. (Bertrand Kerautret
   [#1135](https://github.com/DGtal-team/DGtal/pull/1135))
  - Fix the extension removal in Obj filename export in Board3D. (David
   Coeurjolly,[#1154](https://github.com/DGtal-team/DGtal/pull/1154)))
  - Fix issue when drawing DSS with both points and bounding box. (David
   Coeurjolly,[#1186](https://github.com/DGtal-team/DGtal/pull/1186)))

- *Topology Package*
   - Fix wrong starting point for surface tracking in example code
    frontierAndBoundary.cpp.
    (Roland Denis, [#1144](https://github.com/DGtal-team/DGtal/pull/1144))
   - Fix interior/exterior fill methods of topology/helpers/Surfaces class which
    was wrong on 3d and on closed Khalimsky space.
    (Bertrand Kerautret, [#1156](https://github.com/DGtal-team/DGtal/pull/1156))
   - Fix issue [#1168]
    (https://github.com/DGtal-team/DGtal/issues/1168), related to bad
    linear interpolation for binary volume data in
    volMarchingCubes.cpp (Jacques-Olivier Lachaud,
    [#1169](https://github.com/DGtal-team/DGtal/pull/1169))

- *Shape Package*
   - Fix a tubular mesh construction problem (missing faces) which appears
    when the center line is oriented in a main axis direction (in
    createTubularMesh()). Also improves and fixes the face construction.
    (Bertrand Kerautret, [#1157](https://github.com/DGtal-team/DGtal/pull/1157))

# DGtal 0.9.1

## New Features / Critical Changes

- *Configuration/General*
  - A CONTRIBUTING.md file has been added to describe how to contribute
   to the library. (David Coeurjolly,
   [#1112](https://github.com/DGtal-team/DGtal/pull/1112))
  - DGtal requires now to have a C++11 enabled compiler (gcc>4.6,
   clang>2.9, VS14, ...).  This allows us to use new C++11 features in
   DGtal core and to have more generic and reliable code. (David
   Coeurjolly, [#1080](https://github.com/DGtal-team/DGtal/pull/1080))
  - DGtal core now compiles on Microsoft Windows, Visual Studio (only
   VS14 or above). Many issues have been fixed for compatibility with
   'cl' compiler. (David Coeurjolly, Jérémy Levallois,
   [#1074](https://github.com/DGtal-team/DGtal/pull/1074))
  - DGtal with QGLViewer option activated now compiles on Microsoft Windows,
   Visual Studio (only VS14 or above). (Bertrand Kerautret,
   [#1106](https://github.com/DGtal-team/DGtal/pull/1106))

- *Base Package*
  - Traits class for containers in order to probe their category at
   compile time.  (Jacques-Olivier Lachaud,
   [#1079](https://github.com/DGtal-team/DGtal/pull/1079))
  - Generic set operations for arbitrary containers. You may use
   overloaded operators like &, |,  -, ^ on arbitrary containers (list,
   vector, unordered_set, map, etc).  (Jacques-Olivier Lachaud,
   [#1079](https://github.com/DGtal-team/DGtal/pull/1079))

- *Geometry Package*
  - Hull2DHelpers: implementation of the rotating caliper algorithm to compute
   the width (vertical/horizontal or Euclidean) of a convex hull.
   (Bertrand Kerautret, [#1052](https://github.com/DGtal-team/DGtal/pull/1052))
  - MelkmanConvexHull: new reverse method to allow point insertions and convex
   hull computation on both side of a point sequence.
   (Bertrand Kerautret, [#1073](https://github.com/DGtal-team/DGtal/pull/1073))
  - LogScaleProfile: new class to represent a (multi)scale profile e.g. a sequence
   of statistics on digital lengths parameterized by a grid resolution.
   (Backport of the ScaleProfile class of
   [ImaGene](https://gforge.liris.cnrs.fr/projects/imagene) ).
   (Bertrand Kerautret, Jacques-Olivier Lachaud
   [#1075](https://github.com/DGtal-team/DGtal/pull/1075))
  - IteratorCompletion provides iterators and ranges access from a basic set of methods.
   (Roland Denis, [#1029](https://github.com/DGtal-team/DGtal/pull/1029))

- *Image Package*
  - ArrayImageAdapter adds a read-write image adapter from any random-access iterator,
   e.g. from a C-array.
   (Roland Denis, [#1029](https://github.com/DGtal-team/DGtal/pull/1029))

- *Math Package*
  - MultiStatistics: new class to compute different statistics (like
   mean variance, median) on multiple variables.  (Backport of the
   Statistics class of
   [ImaGene](https://gforge.liris.cnrs.fr/projects/imagene) ).
   (Bertrand Kerautret, Jacques-Olivier Lachaud
   [#1076](https://github.com/DGtal-team/DGtal/pull/1076))

- *Topology Package*
  - New class CubicalComplex and functions associated to
   it. Arbitrary cubical complexes can be represented, displayed and
   multiple operations are defined onto them: incidence, closing,
   opening, closure, star, link, interior, boundary, set operations
   and relations, as a collapse operation.
   (Jacques-Olivier Lachaud, [#1079](https://github.com/DGtal-team/DGtal/pull/1079))


## Changes
- *Configuration*
  - Types and classes in helper namespaces ```Z2i``` and ```Z3i``` for
   ```StdDefs.h``` header (2D and 3D digital geometry with
   computations on 32bit integers) are now explicitly instanciated in
   the compiled library. This reduces compilation time when such types
   are used. (David Coeurjolly,
   [#1117](https://github.com/DGtal-team/DGtal/pull/1117))

- *DEC Package*
  - DiscreteExteriorCalculus holds both primal and dual sizes of each cell.
   Subsequent changes have been made to insertSCell.
   (Pierre Gueth [#1082](https://github.com/DGtal-team/DGtal/pull/1082))
  - Convenient static members for KForm :
   KForm::ones(), KForm::zeros() and KForm::dirac(KSpace::Cell).
   (Pierre Gueth [#1082](https://github.com/DGtal-team/DGtal/pull/1082))
- *Base Package*
  - Enabling circulators in SimpleRandomAccessRangeFromPoint.
   (Roland Denis, [#1060](https://github.com/DGtal-team/DGtal/pull/1060))

- *Base*
  - Deprecated OldAlias, OldClone, OldConstAlias have been removed. (David
   Coeurjolly, [#1074](https://github.com/DGtal-team/DGtal/pull/1074))

- *IO*
  - By default, closing a Viewer3D does not save automatically the viewer
   state anymore (in a .qglviewer.xml file). The automatic save can be
   activated by a flag (myAutoSaveState). (Bertrand Kerautret
    [#1088](https://github.com/DGtal-team/DGtal/pull/1088))
  - In the Viewer3D, the light source position is now saved in the
    QGLViewer state file (.qglviewer.xml). (Bertrand Kerautret
    [#1087](https://github.com/DGtal-team/DGtal/pull/1087))
  - Minor improvements of default settings in Viewer3D. (David
   Coeurjolly, [#1066](https://github.com/DGtal-team/DGtal/pull/1066))
  - change the chronological order to display primitives (in the draw
   function) in order to see the cube primitive through the
   transparency of the ball primitives. (Bertrand Kerautret,
   [#1081](https://github.com/DGtal-team/DGtal/pull/1081))
  - New possibility to move the light source direction using the mouse move
   in Viewer3D (with the key SHIFT+CTRL (SHIFT+CMD on mac)). The light source
   direction is now defined according the main coordinate system (no more from
   the camera center).
   (Bertrand Kerautret [#1070](https://github.com/DGtal-team/DGtal/pull/1070))
  - Adding raw I/O capabilities for non integral types and signed integers.
   (Roland Denis [#1084](https://github.com/DGtal-team/DGtal/pull/1084))

- *Shapes Package*
  - New methods to remove faces from a Mesh  or to obtain the barycenter of a
   face.
   (Bertrand Kerautret [#1091](https://github.com/DGtal-team/DGtal/pull/1091))

## Bug Fixes

- *Configuration/General*
  - catch unit test framework upgraded to the develop version. (David
 Coeurjolly, [#1055](https://github.com/DGtal-team/DGtal/pull/1055))
  - Fixing boost include path issue when building tools using DGtal and
   its cmake DGtalConfig.cmake. (David Coeurjolly,
   [#1059](https://github.com/DGtal-team/DGtal/pull/1059))
  - Fixing parenthese warnings in Catch. Waiting for an official fix.
   (Roland Denis, [#1069](https://github.com/DGtal-team/DGtal/pull/1069))
  - Fix constness in selfDisplay and operator<<.  (Pierre Gueth
   [#1082](https://github.com/DGtal-team/DGtal/pull/1082))
  - DGtal cmake configuration scripts are now installed in the
   ```${PREFIX_PATH}/lib/DGtal/``` folder on linux systems (when
   running ```make install``` command). The documentation is copied to
   the folder ```${PREFIX_PATH}/share/DGtal/html/```. This fixes issue
   [#1095](https://github.com/DGtal-team/DGtal/issues/1095). (David
   Coeurjolly,
   [#1103](https://github.com/DGtal-team/DGtal/issues/1103))
  - Fix for swapped coordinates in TangentFromDSS2DFunctor. (Kacper
   Pluta,
   [#1083](https://github.com/DGtal-team/DGtal/issues/1083))
  - Update of the README.md page. (David Coeurjolly,
   [#1109](https://github.com/DGtal-team/DGtal/issues/1109))

- *Base Package*
  - Fix wrong initialization of reverse iterators in
   SimpleRandomAccess(Const)RangeFromPoint.  (Roland Denis,
   [#1060](https://github.com/DGtal-team/DGtal/pull/1060))

- *Geometry Package*
  - Fix pseudo-random number generator in KanungoNoise (David
   Coeurjolly,
   [#1078](https://github.com/DGtal-team/DGtal/pull/1078))

- *IO Package*
  - Fix line export in Board3D.
   (Bertrand Kerautret [##1119](https://github.com/DGtal-team/DGtal/pull/1119))
  - Fix viewer tests including qt4 headers even with configuring WITH_QT5=ON.
   (Pablo Hernandez-Cerdan, [#1100](https://github.com/DGtal-team/DGtal/pull/1100))
  - Fix Viewer3D axis display when they are included in a transparent element.
   (issue #873)
   (Bertrand Kerautret [##1108](https://github.com/DGtal-team/DGtal/pull/1108)))


# DGtal 0.9

## New Features / Critical Changes
- *Geometry Package*

- New segment computer allowing the recognition of thick digital segments,
  adapted to noisy contours (from a given thickness parameter). The current
  implementation (mainly a backport from imagene) is a model of
  CForwardSegmentComputer with a ParallelStrip primitive. This primitive is
  similar to the blurred segment of [Debled-Rennesson etal 2005] with isothetic
  thickness. It is also an implementation of the alpha-thick segment of Alexandre
  Faure and Fabien Feschet.
  (Bertrand Kerautret,  [#963](https://github.com/DGtal-team/DGtal/pull/963))


- *Configuration/General*
  - Continuous integration enabled on both linux and macosx
   systems. Furthermore, the nightly build documentation is
   automatically deployed.  (David Coeurjolly,
   [#955](https://github.com/DGtal-team/DGtal/pull/955))
  - New unit test framework based on
   [catch](https://github.com/philsquared/Catch). Catch allows to
   design quick and efficient unit tests with nice trace
   outputs. (David Coeurjolly,
   [#1019](https://github.com/DGtal-team/DGtal/pull/1019))
  - Documentation added for Catch. (David Coeurjolly,
   [#1042](https://github.com/DGtal-team/DGtal/pull/1042))


- *Kernel*
  - New template class DigitalSetlByAssociativeContainer allows to
   define digital sets from any associative container of the STL. For
   instance, using std::unordered_set (c++11) or boost::unordered_set (hash
   function based containers), speed-up up to 40% can be measured when
   processing digital sets. (David Coeurjolly,
   [#1023](https://github.com/DGtal-team/DGtal/pull/1023)
  - By default, Z2i::DigitalSet, Z3i::DigitalSet and digital set from
   DigitalSetSelector use the new hash function based
   container. (David Coeurjolly,
   [#1023](https://github.com/DGtal-team/DGtal/pull/1023)
  - Specializations of std::hash (c++11) and boost::hash to define a hash
   functions on DGtal points. (David Coeurjolly,
   [#1023](https://github.com/DGtal-team/DGtal/pull/1023)

## Changes

- *DEC Package*
  - Coherent signed cells support allows lower dimension manifold embedding.
   (Pierre Gueth [#977](https://github.com/DGtal-team/DGtal/pull/977))
  - OppositeDuality struct allows generic hodge and laplace definition.
   (Pierre Gueth [#977](https://github.com/DGtal-team/DGtal/pull/977))
  - Easy k-form and vector field transversal using .length() and .getSCell().
   (Pierre Gueth [#977](https://github.com/DGtal-team/DGtal/pull/977))
  - Unified operators interface :
   .hodge<order, duality>() replace primalHodge<order>() and dualHodge<order>(),
   .laplace<duality>() replace primalLaplace() and dualLaplace().
   (Pierre Gueth [#977](https://github.com/DGtal-team/DGtal/pull/977))
  - New antiderivative<order, duality>() operator.
   (Pierre Gueth [#977](https://github.com/DGtal-team/DGtal/pull/977))
  - New flatDirectional<duality, direction>() and sharpDirectional<duality,
   direction>() operators defined as flat(vector_field_along_direction) and
   sharp(1-form).extractZeroForm(direction). (Pierre Gueth
   [#977](https://github.com/DGtal-team/DGtal/pull/977))
  - DiscreteExteriorCalculus<dim_embedded, dim_ambient, Backend>
   takes 2 dimension template parameters for embedding
   manifold in ambient euclidean space.
   (Pierre Gueth [#977](https://github.com/DGtal-team/DGtal/pull/977))
  - Basic openmp support for derivative computation.
   (Pierre Gueth [#977](https://github.com/DGtal-team/DGtal/pull/977))
  - New propagation example and extended embedding tests.
   (Pierre Gueth [#977](https://github.com/DGtal-team/DGtal/pull/977))
  - Improved operator generation using new CSparseMatrix concepts.
   (Pierre Gueth [#1007](https://github.com/DGtal-team/DGtal/pull/1007))
  - DEC constructors are replaced by static factory functions:
   DiscreteExteriorCalculusFactory::createFromDigitalSet and
   DiscreteExteriorCalculusFactory::createFromNSCells.
   (Pierre Gueth [#1008](https://github.com/DGtal-team/DGtal/pull/1008))
  - Mutable iterator on DiscreteExteriorCalculus.
   (Pierre Gueth [#1008](https://github.com/DGtal-team/DGtal/pull/1008))
  - Unary minus operators for k-forms, vector fields and linear operators.
   (Pierre Gueth [#1020](https://github.com/DGtal-team/DGtal/pull/1020))
  - Introduction of .updateIndexes() that needs to be called after any
   call to .insertSCell() or .eraseCell().
   (Pierre Gueth [#1020](https://github.com/DGtal-team/DGtal/pull/1020))
  - Transpose of linear operators.
   (Pierre Gueth [#1020](https://github.com/DGtal-team/DGtal/pull/1020))
  - Intensity operator on vector fields.
   (Pierre Gueth [#1020](https://github.com/DGtal-team/DGtal/pull/1020))
  - Reorder operators to remap indexes.
   (Pierre Gueth [#1020](https://github.com/DGtal-team/DGtal/pull/1020))

- *Geometry Package*
  - New EstimatorCache class to cache quantities estimated by a
   surfel local estimator. (David Coeurjolly,
   [#927](https://github.com/DGtal-team/DGtal/pull/927))
  - New digital surface local estimator that computes a sphere
  fitting. It requires to have the Patate library installed (and
  WITH_PATATE=true): http://patate.gforge.inria.fr/html/. See
  SphereFittingEstimator (David Coeurjolly,
  [#929](https://github.com/DGtal-team/DGtal/pull/929))
  - Algorithm to compute the union of two DSSs in logarithmic time
    (Isabelle Sivignon,
    [#949](https://github.com/DGtal-team/DGtal/pull/949))
  - InexactPredicateLpSeparableMetric class is now templated by an
   EuclideanRing type. (David Coeurjolly,
   [#1017](https://github.com/DGtal-team/DGtal/pull/1017))
  - Main example files of geometry/curves are introduced in the list of examples
   and briefly described.
   (Tristan Roussillon, [#1026](https://github.com/DGtal-team/DGtal/pull/1026))
  - New algorithms to compute the convex hull of planar point sets.
   (Tristan Roussillon, [#1028](https://github.com/DGtal-team/DGtal/pull/1028))
  - Lambda maximal segment tangent direction estimator 2D/3D: LambdaMST2D, LambdaMST3D.
   A fast tangent direction estimator which uses maximal digital straight segments.
   (Kacper Pluta, [#1021](https://github.com/DGtal-team/DGtal/pull/1021))
  - Segmentation of 3D digital curves by a combination of the segmentations of its 2D
   projections onto 2D base planes: XY, XZ, YZ. Notice that, only valid projections
   are used. By valid one understands that there are no two 3D points which are projected
   onto the same 2D point. A segment is computed as long as is extendable and at least
   two projections are valid.
 : NaiveDSS3DComputer.
   (Kacper Pluta, [#1021](https://github.com/DGtal-team/DGtal/pull/1021))

- *Math Package*
  - Utilities added (OrderedLinearRegression) to perform sequential
   linear model estimation of scalar data. (David Coeurjolly, Jérémy
   Levallois [#935](https://github.com/DGtal-team/DGtal/pull/935),
   backport from imagene)
  - New linear algebra concepts: CDenseVector, CDenseMatrix, CSparseMatrix.
   (Pierre Gueth [#1007](https://github.com/DGtal-team/DGtal/pull/1007))

- *Image Package*
  - Adding copy between images of different types. (Roland Denis [#1001]
   (https://github.com/DGtal-team/DGtal/pull/1001))

- *IO Package*
  - Fix RawWriter and RawReader. Added templated generic RawReader::importRaw
   and RawWriter::exportRaw.
   (Pierre Gueth [#1010](https://github.com/DGtal-team/DGtal/pull/1010))
  - New 2D DEC board style with orientated cells.
   (Pierre Gueth [#977](https://github.com/DGtal-team/DGtal/pull/977))
  - Limited interaction added to QGLViewer Viewer3D class. The user
   may assign integer identifiers (OpenGL names) to surfels and
   callback functions, which are called when surfels are
   selected. (Jacques-Olivier Lachaud
   [#942](https://github.com/DGtal-team/DGtal/pull/942))
  - Balls can be exported to OBJ in Board3D and ball resolution can now
   be specified in Viewer3D and Board3D (David Coeurjolly,
   [#945](https://github.com/DGtal-team/DGtal/pull/945))
  - Viewer3d cleanings with better organisation through the
   separation of all code generating the GL lists. (Bertrand Kerautret)
  ([#945](https://github.com/DGtal-team/DGtal/pull/945))
  - Operators added to perform computations on Color objects (addition,
   substraction scaling...). Color is now CopyConstructible and
   Assignable (David Coeurjolly
   [#940](https://github.com/DGtal-team/DGtal/pull/940))
  - Improvement of memory footprint of DGtal::Color (David Coeurjolly,
   [#961](https://github.com/DGtal-team/DGtal/pull/961))
  - New colormap adapter to add ticks/iso-contours (regularly spaced or
   specified by the user) to a given colormap. (David Coeurjolly,
   [#987](https://github.com/DGtal-team/DGtal/pull/987))
  - New flag (-DWITH_QT5) enables QT5 support in libqglviewer. (Nicolas
   Aubry, [#983](https://github.com/DGtal-team/DGtal/pull/983))
  - Board2D now supports quadratic Bezier curve drawing. (Tristan Roussillon,
   [#1002](https://github.com/DGtal-team/DGtal/pull/1002))
  - MeshWriter class can now export OBJ file including colors.
   (Bertrand Kerautret, [#1016](https://github.com/DGtal-team/DGtal/pull/1016))
  - Viewer3D: Shift-L / L key binding added to save and restore camera settings.
   (Bertrand Kerautret, [#1024](https://github.com/DGtal-team/DGtal/pull/1024))
  - Viewer3D:  change the chronological order to diplay primitives (in the draw
   function) in order to see see textured image primitives through the
   transparency of other 3D primitives. (Bertrand Kerautret,
   [#1041](https://github.com/DGtal-team/DGtal/pull/1041))


- *Kernel Package*
- HyperRectDomain can now be empty (lowerBound == upperBound + diagonal(1)).
    Warning about the use of lexicographical order in comparison operators of
    PointVector. (Roland Denis,
    [#996](https://github.com/DGtal-team/DGtal/pull/996))
   - Adds generic linearization (point to index) and reverse process (index to
    point), specialized for HyperRectDomain. (Roland Denis,
    [#1039](https://github.com/DGtal-team/DGtal/pull/1039))
  - HyperRectDomain can now be empty (lowerBound == upperBound +
    diagonal(1)). Warning about the use of lexicographical order in
    comparison operators of PointVector. (Roland Denis,
    [#996](https://github.com/DGtal-team/DGtal/pull/

- *Shapes Package*
  - Adds a vertex Iterator in the Mesh class in addition to the
   ConstIterator and adds a new method to change the color of a
   specific face. (Bertrand Kerautret,
   [#937](https://github.com/DGtal-team/DGtal/pull/937))
  - New methods to generate basic 3D tubular meshes and height
   fields. New mesh module documentation added. (Bertrand Kerautret,
   [#969](https://github.com/DGtal-team/DGtal/pull/969))
  - Refactoring of CSG operations on Euclidean / Digital shapes to easily
   combine several operations.
   EuclideanShapesUnion, EuclideanShapesIntersection and
   EuclideanShapesMinus are now deprecated. Use EuclideanShapesCSG
   instead.
   DigitalShapesUnion, DigitalShapesIntersection and
   DigitalShapesMinus are now deprecated. Use DigitalShapesCSG
   instead. (Jérémy Levallois
   [#962](https://github.com/DGtal-team/DGtal/pull/962))
  - Add various methods in the Mesh class to get the bounding box, to
   change the mesh scale or to subdivide triangular faces. (Bertrand
   Kerautret, [#990](https://github.com/DGtal-team/DGtal/pull/990) and
   [#992](https://github.com/DGtal-team/DGtal/pull/992))
  - New copy constructor and copy operator on Mesh object (and
   documentation added about vertex ordering for obj format).
   (Bertrand Kerautret,
   [#976](https://github.com/DGtal-team/DGtal/pull/976))

- *Arithmetic Package*
  - Algorithm to compute the fraction of smallest denominator in
    between two irreducible fractions (Isabelle Sivignon
    [#949](https://github.com/DGtal-team/DGtal/pull/949))

## Bug Fixes

- *Configuration*
   - Removing code coverage with coverall.io (David Coeurjolly,
  [1040](https://github.com/DGtal-team/DGtal/pull/1032)).
   - Forces Eigen 3.2.1 minimum (for a bug fix).  (Jacques-Olivier
    Lachaud, [1032](https://github.com/DGtal-team/DGtal/pull/1032)).
   - Fix issue #925, detection of Eigen3 (3.1 minimum) and also issue
    #924, DGtal configuration file when using Eigen3.  (Jacques-Olivier
    Lachaud, [#926](https://github.com/DGtal-team/DGtal/pull/926))
  - Backport of changes in google/benchmarck API for micro-benchmarking
   (David Coeurjolly, [#1014](https://github.com/DGtal-team/DGtal/pull/1014))
  - New travis configuration file to enable new travis Docker based
   container system (David Coeurjolly,
   [#1030](https://github.com/DGtal-team/DGtal/pull/1030))
  - Various fixes of compiler warnings due to unused paramters (David
   Coeurjolly, Roland Denis,
   [#1034](https://github.com/DGtal-team/DGtal/pull/1030))


- *Base Package*
  - Fix bug with LabelledMap copy constructor and copy iterator. (Roland
   Denis, [#973](https://github.com/DGtal-team/DGtal/pull/973))
  - Fix bug with Labels iterator when first index is set (Roland Denis,
 [#972](https://github.com/DGtal-team/DGtal/pull/972))
  - Iterator category fix for boost > 1.57 (David Coeurjolly,
 [#938](https://github.com/DGtal-team/DGtal/pull/938))
  - Cleanup of DGtal namespaces (David Coeurjolly,
 [#993](https://github.com/DGtal-team/DGtal/pull/993))


- *Geometry Package*
  - Fix bug occuring in the computation of the Faithful Polygon (class FP)
   in the closed case, ie. with circulators.
   (Tristan Roussillon, [#939](https://github.com/DGtal-team/DGtal/pull/939))
  - Fixing DSS based length estimator on open curves. (David
   Coeurjolly, [#941](https://github.com/DGtal-team/DGtal/pull/941))
  - Fix bug of method ArithmeticalDSL::getPoint with negative values
   of positions as input arguments.
   (Tristan Roussillon, [#944](https://github.com/DGtal-team/DGtal/pull/944))
  - Fix too restrictive asserts of methods
    ArithmeticalDSSConvexHull::smartCH and
    ArithmeticalDSSConvexHull::smartCHNextVertex to enable negative
    positions as input arguments. (Isabelle Sivignon,
    [#950](https://github.com/DGtal-team/DGtal/pull/950))
  - Fix Bezout Vector computation (Isabelle Sivignon,
 [#948](https://github.com/DGtal-team/DGtal/pull/948))
  - Fix issues with SphereFitting and TensorVoting local estimators on
   digital surfaces (Jérémy Levallois, David Coeurjolly
   [#970](https://github.com/DGtal-team/DGtal/pull/970))

- *IO Package*
  - Performance improvement of color managment in Display3D, Board3D
   and Viewer3D: no more "createNew...List" when setting a new
   color. (David Coeurjolly,
   [#958](https://github.com/DGtal-team/DGtal/pull/958))
  - Radius and resolution of balls have been fixed when used to
   represent a 3D point in grid mode (David Coeurjolly,
   [#978](https://github.com/DGtal-team/DGtal/pull/978))
  - Change in the mesh export in OFF format: now it tries by default to export
   colors (if stored). (Bertrand Kerautret,
   [#985](https://github.com/DGtal-team/DGtal/pull/985))
  - Bugfix in quad visualization in BoardD3D and Viewer3D (David
   Coeurjolly, [#980](https://github.com/DGtal-team/DGtal/pull/980))
  - Fix warnings message of std::abs in Display3D.    (Bertrand Kerautret,
   [#991](https://github.com/DGtal-team/DGtal/pull/991))
  - Fix memory leaks present in the Viewer3d.  (Bertrand Kerautret,
   [#995](https://github.com/DGtal-team/DGtal/pull/995))
  - Fix issues in OBJ color export when exporting voxels. (David
   Coeurjolly, [#1022](https://github.com/DGtal-team/DGtal/pull/1022))
  - Fix compilation issue on gentoo system related to MeshWriter
   (gcc version 4.9.2-r2). (Van Tho Nguyen,
   [#1035](https://github.com/DGtal-team/DGtal/pull/1035))
  - Fix deprecated usage of setMouseBindingDescription with QGLViewer >= 2.5.0.
   (Roland Denis, [#1036](https://github.com/DGtal-team/DGtal/pull/1036))

- *Kernel Package*
   - BasicDomainSubSampler can now handle non 0 origin point. This update also
    correct the search of point which are outside the source domain (it is now
    checked in testBasicPointFunctors). (Bertrand Kerautret,
    [989](https://github.com/DGtal-team/DGtal/pull/989)).

- *Topology  Package*
   - Fix loop bug in extractAllConnectedSCell of Surfaces from helpers.
    (Bertrand Kerautret, [994](https://github.com/DGtal-team/DGtal/pull/994)).

- *DEC  Package*
  - Fix missing include in testEigenSolver.
    (Jacques-Olivier Lachaud,
    [1032](https://github.com/DGtal-team/DGtal/pull/1032)).


# DGtal 0.8


## New Features / Critical Changes

- *General*
  - This Changelog has been ported to MarkDown (David Coeurjolly,
   [#846](https://github.com/DGtal-team/DGtal/pull/846))
  - The DGtal main website is now http://dgtal.org

 - Global refactoring of base functors (David Coeurjolly,
   [#861](https://github.com/DGtal-team/DGtal/pull/861))
    - BasicFunctor functors have been moved to functors:: namespace.
    - DefaultFunctor has been renamed functors::Identity.
    - xxxFunctor have been renamed to xxx.

  - Moving graph, topology, geometry/estimation concepts into
   namespace concepts::, also moving some functors into namespace
   functors:: (Jacques-Olivier Lachaud,
   [#912](https://github.com/DGtal-team/DGtal/pull/912)).

- *DEC Package*
  - DGtal 0.8 contains the first release of the Discrete Exterior
   Calculus Package. DEC provides an easy and efficient way to
   describe linear operator over various structure. Basic operators,
   such as Hodge duality operator or exterior derivative, can be
   combined to create classical vector analysis operator such as
   gradient, curl and divergence. (Pierre Gueth,
   [#877](https://github.com/DGtal-team/DGtal/pull/877))


- *Geometry Package*
  - Add digital nD Voronoi Covariance Measure support, as well as
  digital geometric estimators based on it. Add tests and examples of
  feature detection with VCM. (Jacques-Olivier Lachaud,
  [#803](https://github.com/DGtal-team/DGtal/pull/803))

  - Add Integral Invariant estimators so that they meet the concept of
  surface local estimator. Add geometric functors to define easily all
  the geometric estimators that can be built from the volume and
  coariance matrix. Previous estimators (IntegralInvariantMeanCurvatureEstimator
  and IntegralInvariantGaussianCurvatureEstimator) are removed. Please use
  the new ones instead. (Jeremy Levallois, Jacques-Olivier Lachaud,
  [#803](https://github.com/DGtal-team/DGtal/pull/803)
  [#856](https://github.com/DGtal-team/DGtal/pull/856)
  [#893](https://github.com/DGtal-team/DGtal/pull/893))

  - Various geometric predicates are now available in order to test the
  orientation of three points in the planes. Most classes are template
  classes parametrized by a type for the points (or its coordinates)
  and an integral type for the computations. They always return an
  exact value (or sign), provided that the integral type used for the
  computations is well chosen with respect to the coordinates of the
  points. Some implementations do not increase the size of the input
  integers during the computations. (Tristan Roussillon,
  [#755](https://github.com/DGtal-team/DGtal/pull/755))

  - Logarithmic construction of an arithmetical DSS of minimal
   parameters from a bounding DSL and two end points (ctor of
   ArithmeticalDSS) (Tristan Roussillon,
   [#819](https://github.com/DGtal-team/DGtal/pull/819))

  - Proof-of-concept that path-based norms can be implemented in a
   separable approach using logarithmic cost predicates
   (experimental::ChamferNorm2D). (David Coeurjolly,
   [#898](https://github.com/DGtal-team/DGtal/pull/898))

  - Logarithmic construction of an arithmetical DSS of minimal
   parameters from a bounding DSS (of known leaning points)
   and two end points (ctor of
    ArithmeticalDSS) (Tristan Roussillon,
    [#914](https://github.com/DGtal-team/DGtal/pull/914))

  - Feature extraction algorithm from Tensor Voting.(Jérémy Levallois,
   David Coeurjolly,
   [#895](https://github.com/DGtal-team/DGtal/pull/895))

  - Ray shooting intersection predicates (ray-triangle, ray-quad,
   ray-surfel) added in geometry/tools (David Coeurjolly,
   [#904](https://github.com/DGtal-team/DGtal/pull/904))


- *IO Package*
   - Now VolReader/VolWriter and LongvolReader/LongvolWriter support the
   usage of Center-(X,Y,Z) parameters, as described in Vol file
   specification. (Jérémy Levallois,
   [#879](https://github.com/DGtal-team/DGtal/pull/879))

- *Math Package*

     - New classes to compute nD eigen decomposition of symmetric
      matrix (class EigenDecomposition).  Add tests. (Jacques-Olivier
      Lachaud, #803)
     - Simple Linear Regression tool added (backport from
      imagene). (David
      Coeurjolly, [#794](https://github.com/DGtal-team/DGtal/pull/794))

- *Kernel package*
   - BasicPointFunctors functors have been moved in the functors::
    namespace (David Coeurjolly,
    [#863](https://github.com/DGtal-team/DGtal/pull/863))

- *For developpers*
     - Google Benchmark can be enabled to allow micro-benchmarking in
         some DGtal unit tests (https://github.com/google/benchmark)
         (David Coeurjolly,
         [#790](https://github.com/DGtal-team/DGtal/pull/790))

- *Images*
   - Classes to perform rigid transformations of 2D and 3D images
     (Kacper Pluta,
     [#869](https://github.com/DGtal-team/DGtal/pull/869))

## Changes

- *Base Package*
  - Add comparison operators in variants of CountedPtr. Improve
   coverage of these classes and fix compilation problem
   (Jacques-Olivier Lachaud)
  - Update doc of CountedPtr, CountedPtrOrPtr and
   CountedConstPtrOrConstPtr. Add asserts. Add tests. Fix issue 773
   (https://github.com/DGtal-team/DGtal/issues/773). (Jacques-Olivier
   Lachaud, [#894](https://github.com/DGtal-team/DGtal/pull/894)).
  - XXXOutputRangeYYY classes are now called
   XXXRangeWithWritableIteratorYYY (Tristan Roussillon,
   [#850](https://github.com/DGtal-team/DGtal/pull/850)).

- *Geometry Package*
  - Fix and add concept of CSurfelLocalEstimator and related ground
  truth estimators for implicit polynomial shapes
  (TrueDigitalSurfaceLocalEstimator). (Jacques-Olivier Lachaud,
  [#803](https://github.com/DGtal-team/DGtal/pull/803))
  - Random-access iterators added in ArithmeticalDSL. (Tristan
   Roussillon, [#801](https://github.com/DGtal-team/DGtal/pull/801))
  - Updates in Metric concepts: better and simpler concept structure
   and a new adapter to adapt any euclidean metric to a digital one
   (with values on Z) (David Coeurjolly,
   [#870](https://github.com/DGtal-team/DGtal/pull/870)
  - CubicalSudivision has been renamed SpatialCubicalSubdivision and
   moved to "geometry/tools" (David Coeurjolly,
   [#862](https://github.com/DGtal-team/DGtal/pull/862))

- *IO Package*
   - Better handling of materials in Board3D and OBJ exports. (David
    Coeurjolly,
    [#784](https://github.com/DGtal-team/DGtal/pull/784))
   - New 'basic' display mode for surfels (oriented or not), useful for
    large digital surface displays (quads instead of 3D prism)
    (Bertrand Kerautret,
    [#783](https://github.com/DGtal-team/DGtal/pull/783))
   - New clear() method to subclasses of Display3D (Viewer3D and
    Board3D) to clear the current drawning buffer. (Kacper Pluta,
    [#807](https://github.com/DGtal-team/DGtal/pull/807))
   - New draw() method for 3D display models (Viewer3D and Board3D) to
    display surfels with prescribed normal vectors (David Coeurjolly,
    [#802](https://github.com/DGtal-team/DGtal/pull/802)).
   - When exporting an 3D visualization to OBJ, a new option will
    rescale the geometry to fit in [-1/2,1/2]^3. (David Coeurjolly,
    [#820](https://github.com/DGtal-team/DGtal/pull/820))
   - New raw import/export for 32 bits images (Bertrand Kerautret,
     [#877](https://github.com/DGtal-team/DGtal/pull/876))

- *Kernel Package*

   - New functor DomainSubSampler allowing to apply different
    samplings with larger or smaller size on N dimensional domain. New tests
    and examples are given for 2D and 3D images (Bertrand Kerautret,
    [825](https://github.com/DGtal-team/DGtal/pull/825) and
    [882](https://github.com/DGtal-team/DGtal/pull/882)).

- *Shapes Package*
   - Shape concepts have been moved to concepts:: namespace (David
  Coeurjolly, [#871](https://github.com/DGtal-team/DGtal/pull/871))

- *Topology Package*
   - Surfaces::findABell accepts now arbitrary pair of points (Jacques-Olivier
    Lachaud, David Coeurjolly,
    [#851](https://github.com/DGtal-team/DGtal/pull/851))



## Bug Fixes


- *Base Package*

  - Fixing issue on Circulator/IteratorFunctions (related to #770 on
    MacOS).

- *Kernel Package*
  - BinaryPointPredicate is now specialized for DGtal::AndBoolFct2 and
    DGtal::OrBoolFct2 in order to guarantee that the second computation
    is not performed when the first point predicate return false (resp. true)
    with DGtal::AndBoolFct2 (resp. DGtal::OrBoolFct2) (Tristan Roussillon
    [#852](https://github.com/DGtal-team/DGtal/pull/852)).

- *Geometry Package*
  - Bug fix in PowerMap construction. (David Coeurjolly,
    [#814](https://github.com/DGtal-team/DGtal/pull/814))
  - Bug fix in 3d display of StandardDSS6Computer (Tristan Roussillon
    [#854](https://github.com/DGtal-team/DGtal/pull/854))

- *Topology Package*
  - small fix in ImplicitDigitalSurface. (Jacques-Olivier Lachaud,
    [#803](https://github.com/DGtal-team/DGtal/pull/803))
  - fix examples volTrackBoundary and volScanBoundary for DEBUG mode
    (Jacques-Olivier Lachaud, David Coeurjolly,
    [#851](https://github.com/DGtal-team/DGtal/pull/851))
  - New methods to fill the interior/exterior of digital contours
    (in the Surface class of topology/helpers).  (Bertrand Kerautret
    [#827](https://github.com/DGtal-team/DGtal/pull/827))


- *Graph Package*
  - fix examples volDistanceTraversal for DEBUG mode (Jacques-Olivier Lachaud,
    David Coeurjolly, [#851](https://github.com/DGtal-team/DGtal/pull/851))

- *Image Package*
  - Fixing template types in ImageAdapter (David Coeurjolly,
    [#835](https://github.com/DGtal-team/DGtal/pull/835))
  - Fixing image thresholders (SimpleThresholdForegroundPredicate and
    IntervalForegroundPredicate) which require CConstImage instead of
    CImage (David Coeurjolly,
    [#843](https://github.com/DGtal-team/DGtal/pull/843))

- *IO*
  - Bug fix for reading PGM(P2) 3D. (Kacper Pluta,
   [#853](https://github.com/DGtal-team/DGtal/pull/853))
  - Renaming BasicColorToScalarFunctors namespace to functors:: (David
    Coeurjolly,  [#857](https://github.com/DGtal-team/DGtal/pull/857))
  - Fix OpenGL warnings by redefining openGL primitive (glSphere) (Bertrand
    Kerautret [#981](https://github.com/DGtal-team/DGtal/pull/891))

=== DGtal 0.7 ===

*General*

  - Unit tests build is now disabled by default (to turn it on, run cmake with "-DBUILD_TESTING=on")

  - The "boost program option library" dependency was removed.

  - DGtal needs boost >= 1.46.

  - Thanks to new compiler warning option (-Wdocumentation), the doxygen documentation has been considerably improved.

*Base Package*

  - Complete rewriting of Clone, Alias and ConstAlias
    classes. Parameter passing is now documented with a standardized
    method to determine parameters unambiguously. Associated classed
    CowPtr, CountedPtrOrPtr and CountedConstPtrOrConstPtr are now used
    in conjunction with the previous classes.

  - Few improvments in Clock and Trace base classes.

*Kernel Package*

  - Two initialisation methods (initRemoveOneDim and initAddOneDim)
    for the Projector Functor from the BasicPointFunctors class in
    order to simplify the slice images (with example and test in 2D
    slice image extraction from 3D volume file).

  - New basic functors:
  - SliceRotator2D: to rotate 2D Slice images from 3D volume.
  - Point2DEmbedderIn3D: a simple functor to embed in 3d a 2d points
    (useful to extract 2D image from 3D volume).

  - Sets have been updated to own their domain with a copy-on-write pointer,
    in order to avoid some inconsistencies.

*Topology Package*

  - Fixing bugs in Object::isSimple for some digital
    topologies. Speed of Object::isSimple has been improved. Homotopic
    thinning is much faster (even without a precomputed simplicity
    table).

  - Objects have been updated to use Clone services.

*Geometry Package*

  - New classes to deal with arithmetical digital straight segments.
    Now the representation of the primitives and their recognition
    along a discrete structure are separated. The unique class
    ArithmeticalDSS,  which was a segment computer, has been replaced by
    mainly three classes: ArithmeticalDSL, ArithmeticalDSS and
    ArithmeticalDSSComputer. This is described in a doc page of the geometry
    package. Note that Backward/Forward suffixes have been renamed into
    Back/Front. Moreover, get prefixes for data members accessors have been
    removed.

  - Generic adapter to transform a metric (model of CMetric) with
    monotonic (see doc) properties to a separable metric (model of
    CSeparableMetric) which can be used in
    VoronoiMap/DistanceTransformation algorithms.

  - New possibility to access the 3 2D ArithmeticDSS object within an
    ArithmeticDSS3d.

  - New local estimator adapter to make easy implementation of locally defined
    differential estimator on digital surfaces.

  - New documentation on local estimators from digital surface
    patches and surfel functors. New normal vector estimator from
    weighted sum of elementary surfel normal vectors added.

  - With an optional binding with CGAL and Eigen3, new curvature and
    normal vector estimators have been added. For instance, you can
    now estimate curvature from polynomial surface fitting (Jet
    Fitting) and Monge forms.

  - Minor improvements in the spherical accumulator.

  - Improvement of integral invariant estimators (better memory footprint,
    ...).
    They also allow to estimate principal curvatures using Covariance matrix.
    Covariance matrix is also "masks" based, so the computation is efficient.

  - New algorithms to compute the minimal characteristics of a
    Digital Straight Line subsegment in logarithmic time using local
    convex hulls or Farey Fan. Also works when the DSL
    characteristics are not integers.

  - Chord algorithm for (naive) plane recognition and width computation.

  - New organization for computing primitives. Introduction of the concept
    of PrimitiveComputer and specialization. COBA algorithm and Chord
    algorithm are now models of AdditivePrimitiveComputer.

  - Introduction of the primitive ParallelStrip, computed by COBA and Chord
    algorithms

  - New documentation for planarity decision, plane recognition and width
    computation.
    Quantitative and qualitative evaluation of COBA and Chord algorithm.

  - Bug fix in COBA algorithm when extending an empty computer with a group of
    points.

  - add standard plane recognition with adapter classes both for COBA and
    Chord algorithm.

*Shape Package*

  - The class MeshFromPoints was transformed into Mesh (more from
    shapes/fromPoints to shapes/ directory), iterators on mesh
    points and mesh face.

*Topology Package*

  - The class SCellToMidPoint is now deprecated. Use CanonicSCellEmbedder
    instead to map a signed cell to its corresponding point in the Euclidean
    space

*IO Package*

  - Complete refactoring of 3D viewers and boards (Viewer3D, Board3DTo2D).
  - New Board3D to export 3D displays to OBJ 3D vector format.
  - A new display of 2D and 3D image in Viewer3D.
  - New reader: HDF5 file with 2D image dataset(s) (8-bit with palette and
    24-bit truecolor with INTERLACE_PIXEL).
  - New GenericReader and Generic Writer for both 2D, 3D and ND images.
  - Adding a Table Reader to extract objets given in a specific column from a
    text file.
  - Adding missing PPM Reader.
  - Adding missing DICOM reader (with ITK library)
  - Adding ITK reader and ITK writer
  - OpenInventor (SOQT/Coin3D) based viewer has been removed (please consider
    release <=0.6 if interested).

*Image Package*

  - New concepts : CImageFactory to define the concept describing an
    image factory and CImageCacheReadPolicy/CImageCacheWritePolicy
    to define the concept describing cache read/write policies.

  - New classes : ImageFactoryFromImage to implement a factory to
    produce images from a "bigger/original" one according to a given
    domain, ImageCache to implement an images cache with 'read and
    write' policies, TiledImageFromImage to implement a tiled image
    from a "bigger/original" one.

  - ImageContainerByITKImage complies with CImage.
    The container has been moved from the DGtal::experimental namespace to
    the main DGtal namespace.

*Graph Package*

  - New graph visitor, which allows to visit a graph according to
    any distance object (like the Euclidean distance to some point).

*Math Package*

  - add Histogram class and CBinner concept.
  - add math concepts diagram.


=== DGtal 0.6 ===

 *General*
  - Multithread capabilities via OpenMP are now detected during DGtal
    build. Example of usage can be found in the Volumetric module.

 *Documentation*
  - update documentation for boost concepts, so that subconcepts are
    displayed and html reference pages are pointed.
  - package/module documentation files are now in their associated
    package folder (e.g. kernel/doc/ for kernel package related
    documentation pages). The "make doc" command (or "make dox", see
    below) generates the documentation in the "html/" sub-folder of your
    current build folder.
  - latex citations within doxygen documents are now working

 *Base Package*
  - correct concept checks for some range concepts.
  - Statistic class moved to math package

 *Kernel Package*
  - digital sets are now also point predicates, update of
    DigitalSetDomain accordingly. As a consequence, SetPredicate is
    now deprecated.
  - exposed Compare template parameter of underlying std::set in
    DigitalSetBySTLSet class.

  - new documentation for module digital sets.

 *Arithmetic Package*
  - new class for representing lattice polytopes in 2D (with cut
    operations)
  - bugfix in LighterSternBrocot::Fraction
  - bugfix in ArithmeticalDSS (thanks, Kacper)

 *Image Package*
  - Update on image writers (no colormap required for scalar only writers).
    Documentation updated.
  - New image adapters to adapt both domains and values of an image
    (ImageAdapter and ConstImageAdapter).
  - several enhancements of the main image concept and its image
    container models

 *Geometry Package*
  - New primitives for digital plane recognition. Naive planes, and
    more generally planes with arbitrary axis-width can be detected
    and recognized incrementally. Based on a COBA algorithm
    implementation, which uses 2D lattice polytopes.
  - Fréchet segment computer added to compute bounded simplifications of
    digital curves for instance.
  - Complete rewritting of volumetric tools by separable processes:
    new generic algorithms (VoronoiMap, PowerMap) and metric
    concepts hierarchy (l_2, l_p, ...p) to efficiently compute
    DistanceTransformation, ReverseDistanceTransformation and
    preliminary medial axis extraction.
  - Separable volumetric tools are now multithread using OpenMP.
  - New curvature estimator in 2D/3D based on integral invariants
    (both mean and gaussian curvatures in 3D).

 *Shape Package*
  - New operators available on digital and Euclidean shapes (Union,
    Intersection, Minus)

 *Topology Package*
  - update documentation for digital surfaces and digital surface
    containers so as to emphasize the fact that the ranges are only
    single-pass.

 *Graph Package*
  - New package gathering graph related structures and algorithms
    (visitors, graph concepts, ...)
  - Add concepts for graph visitors
  - Add boost::graph support for DigitalSurface
  - Add documentation for graph package.

 *Math Package*
  - Exact exponentiation x^p by squaring on O(log p) added
    (BasicMathFunctions::power).

 *For developers*
  - new "make dox" target to only build dox file documentation
    ("make doc" for complete documentation build)


=== DGtal 0.5.1 ===
Posted on June, 6th, 2012 by David Coeurjolly

  - New way to cite package/module authors in the documentation
  - Improvement of DGtal::GridCurve ranges
  - Improvement of package concepts  in the  documentation
  - new documentation for DGTal build on MSWindows
  - arithmetic is now a main package (previously in math)
  - Specialized classes for classical metric adjacencies


=== DGtal 0.5 ===
Posted on May, 9th, 2012 by David Coeurjolly

Many changes have been pushed to this release with a lot of nice
tools.  Before going into details component by component, we would
like to focus on a couple of new cool features:

  - new arithmetic package (fractions, models of fraction,
  Stern-Brocot, continued fraction,...)
  - new nD DigitalSurface model (collections of (n-1) topological cells
  with many tools/utilities to track surface elements)
  - update of the build system to make easier the use of DGtal in your
  projects.
  - DGtal and DGtalTools
  - many bugfixes..

* Overall  Project

  - In previous DGtal releases, tools were given in the source
  "tools/" folder. In this release, we have chosen to move the
  tools to another GitHub project
  (http://github.com/DGtal-team/DGtalTools) with a specific
  development process. Please have a look to this project to get
  nice tools built upon the DGtal library.

  - cmake scripts and DGtalConfig have been widely updated to make
  easier the use of the library in your own code

  - We are debugging both the code and the scripts to make it compile
  on windows. We still have couple of issues but most of DGtal
  compiles.

  - Again, efforts have been done on the documentation.


* Package Topology:

 - Creation of the graph concept (see Doxygen documentation)

 - Graph tools have been added: breadth first visitor for any model of
   graph

 - Creation of high-level classes to represent several kinds of
   digital surfaces. Surfaces are n-1 dimensional objetcs and may be
   open or closed. There are several models of digital surface
   containers: boundary of a set of points, explicit set of surfels,
   boundary of a digital object defined by a predicate, frontier
   between two regions, light containers that are discovered on
   traversal but not stored explicitly, etc.

 - All these digital surfaces can be manipulated through the same
   object (DigitalSurface), whichever the container.

 - DigitalSurface is a model of a graph whose vertices are the surfels
   and whose arcs are the connections between surfels.

 - Definition of umbrellas over digital surfaces, that forms faces on
   the surface graph.

 - In 3D, digital surface form combinatorial 2-manifolds with boundary

 - Digital surface can be exported in OFF format

 - Several examples using digital surfaces are provided, like
   extracting isosurfaces from images or volume files defining
   surfaces in labelled images.

* Package Algebraic (new package)

 - Definition of n-variate polynomial as a one-dimensional polynomial
   whose coefficients are n-1-variate polynomials. Coefficient ring
   and dimension are templated.

 - Creation of a reader that can transform a string representation of
   multivariate polynomial into such polynomial object. Use
   boost::spirit.

 - Example using package Topology to extract and display implicit
   polynomial surfaces in 3D.

* Package Arithmetic (new package)

 - Standard arithmetic computations are provided: greatest common
   divisor, Bézout vectors, continued fractions,  convergent.

 - Several representations of irreducible fractions are provided. They
   are based on the Stern-Brocot tree structure. With these fractions,
   amortized constant time operations are provided for computing
   reduced fractions.

 - An implementation of patterns and subpatterns is provided, based on
   the irreducible fractions.
 - A representation of digital standard line in the first quadrant is
   provided, as well as fast algorithms to recognize digital straight
   subsegments.


* Package Image

  - Complete refactoring of Images and ImageContainers (more
  consistent design)

  - Documentation added

  - Graph of concepts added in the documentation


* Package Geometry

  - New SegmentComputer (a.k.a. geometrical primitives to use for
  recognition, curve decomposition,...) : ArithDSS3D (3D DSS), DCA
  (Digital Circular Arcs), CombinatorialDSSS, ...

  - New normal vector field estimation based on elementary normal
  vector convolution in n-D

  - Distance Transformation by Fast Marching Method added.

* Package IO

  - Complete refactoring of the way a DGtal object is displayed in
  boards/viewers.

  - New 2D board  backend: you can export your drawning in TikZ for
  latex includes.


=== DGtal 0.4 ===
Posted on September 26, 2011 by David Coeurjolly

  * Global changes:
     - A better decomposition of DGtal algorithms and
       data structures into packages.
     - By default, DGtal is built with minimal dependencies.
     - Concepts and concept checking mechanism have been
       considerably improved.

  * Kernel Package: refactoring of Integer types considered in
    DGtal.

  * Topology Package: Interpixel/cellular topological model,
    boundary tracking tools, ...

  * Geometry Package:
    - many things have been added in the 1D contour analysis module:
      multi-modal representation of 1D contours and curves (GridCurve facade),
      decomposition/segmentation into primitives, many differential
      estimators added, helpers for multigrid comparison of estimators
    - multigrid digital set generators from implicit and parametric
      shapes in dimension 2.

  * I/O Package: refactoring/enhancements of DGtal boards and
    viewers,  enhancement of 2D boards with libcairo and a new
    Board3Dto2D board has been added.


  * Tools: multigrid shapeGenerator/contourGenerator added,
    lengthEstimator/estimatorComparator  added for differential
    estimator multigrid comparison, connected components extraction in
    3D, ...

  * Documentation: User guide has been improved thanks to a
    decomposition of the library into packages.

=== DGtal 0.3.1 ===
Posted on April 4, 2011 by David Coeurjolly

  * Quick release due to a build problem on linux. No more feature
    added.
  * Preliminary cellular grid documentation added.
  * Documentation cleanup.




=== DGtal 0.3.0 ===
Posted on April 1, 2011 by David Coeurjolly

Beside the DGtal presentation at DGCI 2011, we are pleased to announce a new
DGtal release 0.3.0.

New features:

  User-guide added (based on doxygen system)
  Kernel: new concepts and controls to enhance the Interger type management,
      new iterators (Range/SubRange) on HyperRectDomains.
  Topology: interpixel model added (cells, boundary tracking mechanisms,…)
  Geometry 2D: 2D curve primitive decomposition, tangential cover,
         convexity/concavity decomposition.
  Geometry nD: reverse Euclidean distance transformation
  Visualisation: stream mechanism to visualize 3D DGtal objects with
         libQGLViewer (optional) Shape generator factory added in nD

BugFixes, enhancements:

  Many bugs have been fixed for this release.
  cmake DGtal dependency checking process is more stable now

Known problems:

  For technical reasons, we haven’t be able to verify that this release also
  compile on Windows Visual Studio systems (see ticket #87). A new release
  will fix this problem as soon as possible.





=== Older Releases ===





2011-04-01 dcoeurjo
  * Release 0.3.0
  * Kernel: global enhancement of different Integer types and
    associated concepts.
  * Topology: interpixel topology, cells, surface tracking
  * Geometry2D: contour primitive decomposition, tangential cover,
    convexity/concavity decomposition.
  * GeometrynD: Reverse DT transformation (Euclidean)
  * Infrastructure: 3D visualisation of DGtal objects with
    libQGLViewer, shape factory
  * IO: PointListReader added
  * Documentation: first DGtal user-guide


2010-01-12 dcoeurjo
  * Release 0.2
  * Kernel: DGtalBoard mechanism for 2D drawing of DGtal objects, ..
  * Geometry package
    - Volumetric: distance transformation with separable	metric
      (l2, l1 and linfinity) in arbitrary dimension
    - 2D: Arithmetical DSS, Greedy decomposition of a contour into
      primitives, FreemanChain code iterators
  * Topolopy package: Set, Adjacencies, Object, border extraction,
    connected components computation, ...
  * IO: 2D file formats with Magick++, Vol/Raw format in 3D, Raw
    format in n-D (non-portable)
  * Misc: Compiles on linux, MacOS and VisualStudio 2008


2010-21-05 dcoeurjo
  * Iterators added to PointVector
  * Debug methods removed in Trace class
  * Many bug fixes for VS compatibility

2010-05-15 dcoeurjo
  * Assert.h: added macro ASSERT() added based on the boost/assert.hpp (TODO:
      implement a nice callback)
  * Point and Vector templated classes added
  * Space.*: skeleton of a DGtal::Space added

2010-03-03 dcoeurjo
  * math/MeasureOfStraightLines: new class to compute the measure of a set
    of Straight lines defined as a polygon in the (a,b) parameter space.
  * test_measure: added

2010-02-17 dcoeurjo
  * Trace: new class models for output streams in Trace class.
  * TraceWriter/TraceWriterTerm/TraceWriterFile: added

2010-02-12 dcoeurjo
  * models: bug fix  in INLINE commands
  * Trace/Clock: minor edit and bug report

2010-01-05 dcoeurjo
  * Trace can be initialized on diffrent output stream (e.g. std::cerr or a file
    stream)
  * test_trace: update to test the new API

2010-01-04 dcoeurjo
  * Clock: no more static variables and methods (in order to have several
     running clocks)
  * Trace: new interface and the endBlock displays and returns the
     ellapsed time within the block

2009-12-28 dcoeurjo
  * Trace: a new class to trace out messages to the standard output. Four type
     of messages are possible: info, debug, error and "emphased". On
     color linux terminal, messages appears with an appropriate color
     foreground.
  * test_trace: an illustration of the Trace interface

2009-12-14 dcoeurjo
  * CMakeLists, test_clock updates to ensure compatibility with VisualStudio
  * New cmake options
  - OPTION(BUILD_SHARED_LIBS "Build shared libraries." ON)
  - OPTION(BUILD_TESTS "Build tests." ON)

2009-12-11 dcoeurjo
  * CMakeLists scripts and first backport from imagene (Clock class)

2009-12-11 dcoeurjo
  * Repository cleanup:
    - Modeles and genereateClass.sh removed
    - JOL scripts & templates added


2009-12-03 dcoeurjo
  * Modeles: class templates added with generateClass.sh script<|MERGE_RESOLUTION|>--- conflicted
+++ resolved
@@ -5,14 +5,11 @@
   - A Dockerfile is added to create a Docker image to have a base to start development
     using the DGtal library.(J. Miguel Salazar [#1580](https://github.com/DGtal-team/DGtal/pull/1580)) 
 
-<<<<<<< HEAD
 - *Geometry package*
   - Add curvature measures computation on 3D surface mesh:
     implements Normal Cycle, face-constant Corrected Normal Current
     and vertex-interpolated Corrected Normal Current.
     (Jacques-Olivier Lachaud,[#1617](https://github.com/DGtal-team/DGtal/pull/1617))
-=======
-- *Geometry Package*
 
   - Completes the digital convexity module with new functions
     related to full convexity: check of full convexity for arbitrary
@@ -24,7 +21,6 @@
 
    - Add Lagrange polynomials and Lagrange interpolation
      (Jacques-Olivier Lachaud,[#1594](https://github.com/DGtal-team/DGtal/pull/1594))
->>>>>>> 646215b3
 
 
 ## Bug fixes
