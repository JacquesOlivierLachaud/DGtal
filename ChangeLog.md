--- conflicted
+++ resolved
@@ -40,24 +40,17 @@
   - New ImageMagick writer to export images to PNG or JPG formats for
   instance.  (David Coeurjolly,
   [#1304](https://github.com/DGtal-team/DGtal/pull/1304))
-<<<<<<< HEAD
  - SimpleDistanceColorMap new colormap to easily display distance maps.
      (David Coeurjolly, [#1302](https://github.com/DGtal-team/DGtal/pull/1302))   
  - Fix in MagicReader allowing to load colored images. (David
    Coeurjolly, [#1305](https://github.com/DGtal-team/DGtal/pull/1305))
+  - Include New ImageMagick writer in GenericWriter.  (Bertrand Kerautret,
+  [#1306](https://github.com/DGtal-team/DGtal/pull/1306))
 
 - *Topology Package*
   - Add VoxelComplex, an extension for CubicalComplex, implementing the Critical-Kernels framework, based on the work of M.Couprie and G.Bertrand on isthmus.
   (Pablo Hernandez, [#1147](https://github.com/DGtal-team/DGtal/pull/1147))
 
-=======
-  - SimpleDistanceColorMap new colormap to easily display distance maps.
-     (David Coeurjolly, [#1302](https://github.com/DGtal-team/DGtal/pull/1302))
-  - Fix in MagicReader allowing to load colored images. (David
-   Coeurjolly, [#1305](https://github.com/DGtal-team/DGtal/pull/1305))
-  - Include New ImageMagick writer in GenericWriter.  (Bertrand Kerautret,
-  [#1306](https://github.com/DGtal-team/DGtal/pull/1306))
->>>>>>> 5db01744
  
 ## Bug Fixes
 
