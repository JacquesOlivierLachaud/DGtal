--- conflicted
+++ resolved
@@ -26,10 +26,7 @@
 digraph GIMAGE {
   rankdir=BT;
  subgraph cluster_ext {
-<<<<<<< HEAD
-=======
  	rank = same;
->>>>>>> 46608ec1
         style=invis;
         subgraph cluster_1 {
                  style=filled;
@@ -48,17 +45,10 @@
 
                  CPointFunctor ;  
 		 CDomain;
-<<<<<<< HEAD
-	//	 CConstBidirectionalRangeFromPoint;
-	//	 CBidirectionalOutputRangeFromPoint;
-		 }
-		 }
-=======
 		 CConstBidirectionalRangeFromPoint;
 		 CBidirectionalOutputRangeFromPoint;
 		 }
 	 }
->>>>>>> 46608ec1
 
 subgraph cluster_0 {
     style=filled;
@@ -75,13 +65,8 @@
   }
   CLabel -> CTrivialConstImage [label="use",style=dashed] ;
   CDomain -> CConstImage [label="use",style=dashed] ;
-<<<<<<< HEAD
-//  CConstBidirectionalRangeFromPoint -> CConstImage [label="use",style=dashed] ;
-// CBidirectionalOutputRangeFromPoint -> CImage[label="use",style=dashed] ;
-=======
   CConstBidirectionalRangeFromPoint -> CConstImage [label="use",style=dashed] ;
   CBidirectionalOutputRangeFromPoint -> CImage[label="use",style=dashed] ;
->>>>>>> 46608ec1
   CTrivialConstImage -> CPointFunctor;
 
  subgraph cluster_models {
@@ -103,11 +88,6 @@
 	ImageContainerByHashTree -> CImage;
 	ImageContainerByITKImage -> CImage;
 
-<<<<<<< HEAD
-
-
-=======
->>>>>>> 46608ec1
  }
 @enddot
 
