### Dot graph of DGtal concepts
# D. Coeurjolly


 
digraph G {
  rankdir=BT;
  
  subgraph cluster_0 {
    style=filled;
    color=lightgrey;
    node [style=filled,color=white];

    CUnsignedInteger -> CInteger;
    CEuclideanRing -> CCommutativeRing ;
    CSignedInteger ->  CInteger;

    CSpace;
    CSpace -> CInteger [label="use",style=dashed];
    CSpace -> CUnsignedInteger[label="use",style=dashed];

    CPointFunctor;
    CPointPredicate;

    CDomain;
	
    CDigitalSet;
    label = "Kernel";
  }

  subgraph cluster_1 {
    style=filled;
    color=lightgrey;
    node [style=filled,color=white];

    CSinglePassRange -> CConstSinglePassRange;
    CConstBidirectionalRange -> CConstSinglePassRange;
    CBidirectionalRange -> CConstBidirectionalRange;
    CBidirectionalRange -> CSinglePassRange;

    CLabel;
    CQuantity -> CLabel;
    label = "Base";
  }

  subgraph cluster_2 {
    style=filled;
    color=lightgrey;
    node [style=filled,color=white];
<<<<<<< HEAD
    "CValue" -> CImageContainer [label="use",style=dashed] ;
    CQuantity -> CValue;
    CLabel -> CQuantity;
=======

    CConstImage -> CPointFunctor;
    CImage -> CConstImage; 

>>>>>>> 714abafd
    label="Images";
  }
	
  subgraph cluster_3 {
    style=filled;
    color=lightgrey;
    node [style=filled,color=white];
    CDigitalBoundedShape;
    CDigitalOrientedShape;
    CEuclideanBoundedShape;
    CEuclideanOrientedShape;
    CImplicitFunctionDiff1 -> CImplicitFunction;
	  
    label="Shapes";
  }
	
  subgraph cluster_4 {
    style=filled;
    color=lightgrey;
    node [style=filled,color=white];
          
    CDigitalSurfaceContainer -> boost_CopyConstructible;
    CDigitalSurfaceTracker -> boost_CopyConstructible;
    CDomainAdjacency -> CAdjacency ; 
    CUndirectedSimpleGraph -> CSinglePassConstRange;
    CUndirectedSimpleGraph -> CUndirectedSimpleLocalGraph;

    label="Topology";
  }
  subgraph cluster_5 {
    style=filled;
    color=lightgrey;
    node [style=filled,color=white];
               
    CForwardSegmentComputer -> CTrivialSegmentComputer -> CSegment; 
    CBidirectionalSegmentComputer -> CForwardSegmentComputer; 
    CDynamicSegmentComputer-> CForwardSegmentComputer;
    CDynamicBidirectionalSegmentComputer->          CDynamicSegmentComputer;
    CDynamicBidirectionalSegmentComputer->          CBidirectionalSegmentComputer;

    CSeparableMetric;
    label="Geometry";
  }
	
    CPointFunctor -> CLabel [label="use",style=dashed];
    CConstImage -> CDomain [label="use",style=dashed];
    CDomain -> CSpace [label="use",style=dashed];


<<<<<<< HEAD
  "CConstSinglePassRange" -> boost_SinglePassIteratorConcept [label="use",style=dashed];
  "CSinglePassRange"->  boost_SinglePassIteratorConcept [label="use",style=dashed] ;
=======

  CConstSinglePassRange -> boost_SinglePassIteratorConcept [label="use",style=dashed];
  CSinglePassRange -> boost_SinglePassIteratorConcept [label="use",style=dashed] ;
>>>>>>> 714abafd
 
  CDigitalSet -> boost_CopyConstructible;
  CSegment ->  boost_CopyConstructible ;

  CLabel -> boost_DefaultConstructible;
  CSegment ->boost_DefaultConstructible;

  CDigitalSet -> boost_Assignable ;
  CLabel -> boost_Assignable;
  CInteger -> boost_Assignable;
  CSegment -> boost_Assignable;
  CCommutativeRing -> boost_Assignable;
  CPointFunctor -> boost_Assignable;
  CPointPredicate -> boost_Assignable;
  
  boost_BirectionalIterator;

  CQuantity -> boost_LessThanComparable;

  CInteger-> boost_EqualityComparable;
  CLabel-> boost_EqualityComparable;
  CSegment-> boost_EqualityComparable;
  CCommutativeRing-> boost_EqualityComparable;
  CCommutativeRing-> boost_EqualityComparable;
  CInteger-> boost_EqualityComparable;
}<|MERGE_RESOLUTION|>--- conflicted
+++ resolved
@@ -47,16 +47,10 @@
     style=filled;
     color=lightgrey;
     node [style=filled,color=white];
-<<<<<<< HEAD
-    "CValue" -> CImageContainer [label="use",style=dashed] ;
-    CQuantity -> CValue;
-    CLabel -> CQuantity;
-=======
 
     CConstImage -> CPointFunctor;
     CImage -> CConstImage; 
 
->>>>>>> 714abafd
     label="Images";
   }
 	
@@ -106,14 +100,9 @@
     CDomain -> CSpace [label="use",style=dashed];
 
 
-<<<<<<< HEAD
-  "CConstSinglePassRange" -> boost_SinglePassIteratorConcept [label="use",style=dashed];
-  "CSinglePassRange"->  boost_SinglePassIteratorConcept [label="use",style=dashed] ;
-=======
 
   CConstSinglePassRange -> boost_SinglePassIteratorConcept [label="use",style=dashed];
   CSinglePassRange -> boost_SinglePassIteratorConcept [label="use",style=dashed] ;
->>>>>>> 714abafd
  
   CDigitalSet -> boost_CopyConstructible;
   CSegment ->  boost_CopyConstructible ;
