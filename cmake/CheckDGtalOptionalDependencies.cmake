--- conflicted
+++ resolved
@@ -18,13 +18,8 @@
 option(DGTAL_WITH_ITK "With Insight Toolkit ITK." OFF)
 option(DGTAL_WITH_CAIRO "With CairoGraphics." OFF)
 option(DGTAL_WITH_HDF5 "With HDF5." OFF)
-<<<<<<< HEAD
 option(DGTAL_WITH_POLYSCOPE_VIEWER "With polyscope." OFF)
-option(WITH_PATATE "With Patate library for geometry processing." OFF)
-=======
-option(WITH_QGLVIEWER "With LibQGLViewer for 3D visualization (Qt5 required)." OFF)
 option(DGTAL_WITH_PONCA "With Ponca library for geometry processing." OFF)
->>>>>>> 5940b34e
 option(DGTAL_WITH_FFTW3 "With FFTW3 discrete Fourier Transform library." OFF)
 option(DGTAL_WITH_LIBIGL "With libIGL (with copyleft/CGAL included)." OFF)
 
