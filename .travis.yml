--- conflicted
+++ resolved
@@ -13,34 +13,15 @@
 before_script:
   - sudo apt-get -qq update
   - sudo apt-get -qq install libboost-program-options-dev libcairo2-dev libgraphicsmagick++1-dev libboost-system-dev libgmp-dev libqglviewer-qt4-dev libinsighttoolkit3-dev libgdcm2-dev
-<<<<<<< HEAD
-
-matrix:
-  exclude:
-    - compiler: gcc
-      env: BTYPE="-DCMAKE_BUILD_TYPE=Debug  -DWITH_MAGICK=true -DBUILD_TESTING=ON"
-    - compiler: gcc
-      env: BTYPE="-DCMAKE_BUILD_TYPE=Debug -DWITH_QGLVIEWER=true -DBUILD_TESTING=ON"
-    - compiler: gcc
-      env: BTYPE="-DCMAKE_BUILD_TYPE=Debug -DWITH_CAIRO=true -DBUILD_TESTING=ON  -DWARNING_AS_ERROR=ON"
-    - compiler: clang
-      env: BTYPE="-DCMAKE_BUILD_TYPE=Debug -DBUILD_TESTING=ON  -DWARNING_AS_ERROR=ON"
-
-=======
   - gem install coveralls-lcov
   - sudo apt-get install -y lcov
->>>>>>> f8cbd2be
 
 script:
   - cmake . $BTYPE
   - make DGtal
   - make DGtalIO
-<<<<<<< HEAD
-  - cd examples && make &&  cd ../tests &&  make &&  cd ..&&  make test
-=======
   - cd examples && make &&  cd ../tests &&  make -j 3 &&  cd ..&&  make test
 
 after_script:
   - make lcov
-  - coveralls-lcov --source-encoding=ISO-8859-1 coverage/stap.info
->>>>>>> f8cbd2be
+  - coveralls-lcov --source-encoding=ISO-8859-1 coverage/stap.info