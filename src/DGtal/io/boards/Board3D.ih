/**
 *  This program is free software: you can redistribute it and/or modify
 *  it under the terms of the GNU Lesser General Public License as
 *  published by the Free Software Foundation, either version 3 of the
 *  License, or  (at your option) any later version.
 *
 *  This program is distributed in the hope that it will be useful,
 *  but WITHOUT ANY WARRANTY; without even the implied warranty of
 *  MERCHANTABILITY or FITNESS FOR A PARTICULAR PURPOSE.  See the
 *  GNU General Public License for more details.
 *
 *  You should have received a copy of the GNU General Public License
 *  along with this program.  If not, see <http://www.gnu.org/licenses/>.
 *
 **/

/**
 * @file   Board3D.ih
 * @author Martial Tola <http://liris.cnrs.fr/martial.tola/>
 * @date   mercredi 22 juin 2011
 *
 * @brief
 *
 * Implementation of inline methods defined in Board3D.h
 *
 * This file is part of the DGtal library.
 */

///////////////////////////////////////////////////////////////////////////////
// IMPLEMENTATION of inline methods.
///////////////////////////////////////////////////////////////////////////////

//////////////////////////////////////////////////////////////////////////////
#include <cstdlib>
#include "DGtal/io/CDrawableWithDisplay3D.h"
#include "DGtal/io/Color.h"

#include <limits>
//////////////////////////////////////////////////////////////////////////////

///////////////////////////////////////////////////////////////////////////////
// Implementation of inline methods                                          //

/**
 * Set the default color for future drawing.
 *
 * @param aColor: a DGtal::Color (allow to set a trasnparency value).
 *
 **/
template < typename Space, typename KSpace>
inline
DGtal::Board3D<Space, KSpace> &
DGtal::Board3D<Space, KSpace>::operator<<(const DGtal::Color & aColor)
{
  myDefaultColor=aColor;
  return *this;
}


/**
 * Draws the drawable [object] in this board. It should satisfy
 * the concept CDrawableWithBoard3D, which requires for instance a
 * method setStyle( Board3D & ).
 *
 * @param object any drawable object.
 * @return a reference on 'this'.
 */
template < typename Space, typename KSpace>
template <typename TDrawableWithDisplay3D>
inline
DGtal::Board3D<Space, KSpace> &
DGtal::Board3D<Space, KSpace>::operator<<( const TDrawableWithDisplay3D & object )
{
  BOOST_CONCEPT_ASSERT((CDrawableWithDisplay3D< TDrawableWithDisplay3D, Space, KSpace>));

  DGtal::Display3DFactory<Space,KSpace>::draw(*this, object);
  return *this;
}



///////////////////////////////////////////////////////////////////////////////
// Standard services - public :

/*!
 * \brief Constructor.
 */
template < typename Space, typename KSpace>
inline
DGtal::Board3D<Space, KSpace>::Board3D() : Display3D<Space,KSpace>()
{
  init();
}

///////////////////////////////////////////////////////////////////////////////
// Interface - public :

/**
 * Writes/Displays the object on an output stream.
 * @param outOBJ the output stream where the object is written.
 */
template < typename Space, typename KSpace>
inline
void
DGtal::Board3D<Space, KSpace>::selfDisplay ( std::ostream & outOBJ ) const
{
  outOBJ << "[Board3D]";
}

/**
 * Checks the validity/consistency of the object.
 * @return 'true' if the object is valid, 'false' otherwise.
 */
template < typename Space, typename KSpace>
bool
DGtal::Board3D<Space, KSpace>::isValid() const
{
  return true;
}


/**
 * Save a OBJ image.
 * @param filename filename of the image to save.
 */
template < typename Space, typename KSpace>
inline
void DGtal::Board3D<Space, KSpace>::saveOBJ(const std::string & filename)
{

  size_t k, j; //id of each elements and sub elements of a list for the .OBJ identification
  double sizePixel = 0.003 ;  // size of one pixel (depending on resolution )
  std::ofstream outOBJ; //OBJ file where to write
  std::ofstream outMTL; //MTL file where to write

  //WARNING quand deux obj ont le meme nom ils fusionnent (danger deux sets differents fusionnes)

  std::string noExt(filename.substr(0, filename.find_first_of("."))); //the filename withoutOBJ any extention
  std::stringstream nameOBJ;
  std::stringstream nameMTL;
  nameOBJ << noExt << ".obj";
  nameMTL << noExt << ".mtl";

  outOBJ.open(nameOBJ.str().c_str());
  outOBJ << "#  OBJ format"<< std::endl;
  outOBJ << "# generated from Board3D from the DGTal library"<< std::endl;
  outOBJ << "mtllib " <<  nameMTL.str() << std::endl;
  outOBJ << std::endl;

  outMTL.open(nameMTL.str().c_str());
  outMTL << "#  MTL format"<< std::endl;
  outMTL << "# generated from Board3D from the DGTal library"<< std::endl;


  //myClippingPlaneList++++++++++++++++++++++++++++++++++++++++++++++++++++++++++++++++++++++++++++++++++++++
  //std::vector< clippingPlaneD3D >::const_iterator
  {
    if(Board3D<Space, KSpace>::myClippingPlaneList.size()> 0)
      {
        trace.info() << "number of clipping plane : "
                     << Board3D<Space, KSpace>::myClippingPlaneList.size() << std::endl;
      }
  }

  // Draw the shapes -----------------------------------------------------------------------

  // myBallSetList++++++++++++++++++++++++++++++++++++++++++++++++++++++++++++++++++++++++++
  {
    k=0;//id of each BallSetList for the .OBJ identification
    for ( typename std::vector< std::vector< typename Board3D<Space, KSpace>::BallD3D> >::const_iterator it = Board3D<Space, KSpace>::myBallSetList.begin();
          it != Board3D<Space, KSpace>::myBallSetList.end(); it++)
      {
        std::ostringstream tmpStream; // checking that points exist before creating an object
        for (typename std::vector<  typename Board3D<Space, KSpace>::BallD3D>::const_iterator s_it = it->begin();
             s_it != it->end(); s_it++)
          {
            //test if a clipping plane do not cut it
            bool notCut =true;
            typename std::vector< typename Board3D<Space, KSpace>::ClippingPlaneD3D>::const_iterator itClip = Board3D<Space, KSpace>::myClippingPlaneList.begin();
            while (itClip !=Board3D<Space, KSpace>::myClippingPlaneList.end() && notCut )
              {
                double d2 = ( itClip->a * (*s_it)[0]) + (itClip->b * (*s_it)[1]) + ( itClip->c * (*s_it)[2] ) + itClip->d;
                notCut = ( d2 >= 0);

                itClip ++;
              }
            if (notCut)
              {
                tmpStream << "v " << (*s_it)[0] << " " << (*s_it)[1] << " " << (*s_it)[2] << std::endl;
                tmpStream << "f " << "-1" << " " << "-1" << " "<< "-1" << std::endl;
              }
          }

        if (tmpStream.str().size() > 0)
          {
            std::stringstream name;
            name << Board3D<Space, KSpace>::myBallSetNameList.at(k);
            if ( name.str() == "")
              {
                name << "myBallSetList_" << k ;
              }

            typename std::vector< typename Board3D<Space, KSpace>::BallD3D>::const_iterator itBegin = it->begin();
            unsigned int matid = getMaterialIndex(itBegin->color);
            std::stringstream matName;
            matName <<  "Mat_" << matid;
            outOBJ << "o  " << name.str() << std::endl;
            outOBJ << "usemtl " << matName.str() << std::endl;
            outOBJ << tmpStream.str();
          }
        k++;
      }
  }

  // myLineSetList+++++++++++++++++++++++++++++++++++++++++++++++++++++++++++++++++++++++++++++++++++
  {
    j =0;
    k=0;//id of each LineSetList for the .OBJ identification
    for(typename std::vector<std::vector< typename Board3D<Space, KSpace>::LineD3D> >::const_iterator it =Board3D<Space, KSpace>::myLineSetList.begin();
        it!= Board3D<Space, KSpace>::myLineSetList.end();   it++)
      {
        std::ostringstream tmpStream;
        for (typename std::vector< typename Board3D<Space, KSpace>::LineD3D>::const_iterator s_it = it->begin();
             s_it != it->end();++s_it)
          {

            //test if a clipping plane do not cut it
            bool notCut =true;
            typename std::vector< typename Board3D<Space, KSpace>::ClippingPlaneD3D>::const_iterator itClip = Board3D<Space, KSpace>::myClippingPlaneList.begin();
            while (itClip !=Board3D<Space, KSpace>::myClippingPlaneList.end() && notCut )
              {
                double a = itClip->a;
                double b = itClip->b;
                double c = itClip->c;
                double d = itClip->d;
                double d2 ;
                d2 = ( a * s_it->point1[0]) + (b * (s_it->point1[1] -sizePixel)) + ( c * s_it->point1[2] ) + d;
                notCut = ( d2 >= 0);
                d2 = ( a * s_it->point1[0]) + (b * (s_it->point1[1] +sizePixel)) + ( c * s_it->point1[2] ) + d;
                notCut = ( notCut  && ( d2 >= 0) );
                d2 = ( a * s_it->point2[0]) + (b * (s_it->point2[1] +sizePixel)) + ( c * s_it->point2[2] ) + d;
                notCut = ( notCut  && ( d2 >= 0) );
                d2 = ( a * s_it->point2[0]) + (b * (s_it->point2[1] -sizePixel)) + ( c * s_it->point2[2] ) + d;
                notCut = ( notCut  && ( d2 >= 0) );
                d2 = ( a * s_it->point1[0]) + (b * s_it->point1[1]) + ( c * (s_it->point1[2] -sizePixel )) + d;
                notCut = ( notCut  && ( d2 >= 0) );
                d2 = ( a * s_it->point1[0]) + (b * s_it->point1[1]) + ( c * (s_it->point1[2] +sizePixel )) + d;
                notCut = ( notCut  && ( d2 >= 0) );
                d2 = ( a * s_it->point2[0]) + (b * s_it->point2[1]) + ( c * (s_it->point2[2] +sizePixel )) + d;
                notCut = ( notCut  && ( d2 >= 0) );
                d2 = ( a * s_it->point2[0]) + (b * s_it->point2[1]) + ( c * (s_it->point2[2] -sizePixel )) + d;
                notCut = ( notCut  && ( d2 >= 0) );

                itClip ++;
              }

            if (notCut)
              {
                // OBJ dont know how to draw lines, have to make a cuboid with a depth and height of a pixel width
                tmpStream << "v " << s_it->point1[0]     << " " << s_it->point1[1] -sizePixel << " " << s_it->point1[2] << std::endl;
                tmpStream << "v " << s_it->point1[0]     << " " << s_it->point1[1] +sizePixel << " " << s_it->point1[2] << std::endl;
                tmpStream << "v " << s_it->point2[0]     << " " << s_it->point2[1] +sizePixel << " " << s_it->point2[2] << std::endl;
                tmpStream << "v " << s_it->point2[0]     << " " << s_it->point2[1] -sizePixel << " " << s_it->point2[2] << std::endl;
                tmpStream << "v " << s_it->point1[0]     << " " << s_it->point1[1]     << " " << s_it->point1[2] -sizePixel << std::endl;
                tmpStream << "v " << s_it->point1[0]     << " " << s_it->point1[1]     << " " << s_it->point1[2] +sizePixel<< std::endl;
                tmpStream << "v " << s_it->point2[0]     << " " << s_it->point2[1]     << " " << s_it->point2[2] +sizePixel<< std::endl;
                tmpStream << "v " << s_it->point2[0]     << " " << s_it->point2[1]     << " " << s_it->point2[2] -sizePixel<< std::endl;

                tmpStream  << "vn " <<  "-1"  << " " << "0" << " " << "0" << std::endl;//left
                tmpStream  << "vn " <<  "0"  << " " << "0" << " " << "-1" << std::endl;//front
                tmpStream  << "vn " <<  "0"  << " " << "1" << " " << "0" << std::endl;//up
                tmpStream  << "vn " <<  "0"  << " " << "0" << " " << "1" << std::endl;//back
                tmpStream  << "vn " <<  "0"  << " " << "-1" << " " << "0" << std::endl;//down
                tmpStream  << "vn " <<  "1"  << " " << "0" << " " << "0" << std::endl;//right


                tmpStream << "f " << "-8//-6" << " " << "-7//-6" << " " << "-5//-6"<< " " << "-6//-6" << std::endl;//left
                tmpStream << "f " << "-8//-5" << " " << "-6//-5" << " " << "-2//-5"<< " " << "-4//-5"<< std::endl;//front
                tmpStream << "f " << "-8//-4" << " " << "-7//-4" << " " << "-3//-4"<< " " << "-4//-4"<< std::endl;//up
                tmpStream << "f " << "-7//-3" << " " << "-5//-3" << " " << "-1//-3"<< " " << "-3//-3"<< std::endl;//back
                tmpStream << "f " << "-6//-2" << " " << "-5//-2" << " " << "-1//-2"<< " " << "-2//-2"<< std::endl;//down
                tmpStream << "f " << "-4//-1" << " " << "-3//-1" << " " << "-1//-1"<< " " << "-2//-1"<< std::endl;//right

                j++;
              }
          }
        if (tmpStream.str() != "")
          {
            std::stringstream name;
            name << Board3D<Space, KSpace>::myLineSetNameList.at(k);
            if ( name.str()== "")
              {
                name << "myLineSetList_" << k ;
              }

            typename std::vector< typename Board3D<Space, KSpace>::LineD3D>::const_iterator itBegin = it->begin();
            unsigned int matid = getMaterialIndex(itBegin->color);
            std::stringstream matName;
            matName <<  "Mat_" << matid;
            outOBJ << "o  " << name.str() << std::endl;
            outOBJ << "usemtl " << matName.str() << std::endl;
            outOBJ << tmpStream.str();
          }

        k++;
      }
  }

  // myCubeSetList++++++++++++++++++++++++++++++++++++++++++++++++++++++++++++++++++++++++++++++++++++++++++++
  {
    j  = 0 ; //id of each Cube sub list for the .OBJ identification
    k = 0; // id of each list
    for(typename std::vector<std::vector< typename Board3D<Space, KSpace>::CubeD3D> >::const_iterator it =Board3D<Space, KSpace>::myCubeSetList.begin();
        it != Board3D<Space, KSpace>::myCubeSetList.end();   it++)
      {
        std::ostringstream tmpStream;
        for (typename std::vector< typename Board3D<Space, KSpace>::CubeD3D>::const_iterator s_it = it->begin();
             s_it != it->end(); ++s_it)
          {
            double wid = s_it->width;
            double x = s_it->center[0];
            double y = s_it->center[1];
            double z = s_it->center[2];

            double x1 = x - wid;
            double x2 = x + wid;
            double y1 = y - wid;
            double y2 = y + wid;
            double z1 = z - wid;
            double z2 = z + wid;
            //test if a clipping plane do not cut it
            bool notCut =true;
            typename std::vector< typename Board3D<Space, KSpace>::ClippingPlaneD3D>::const_iterator itClip = Board3D<Space, KSpace>::myClippingPlaneList.begin();
            while (itClip !=Board3D<Space, KSpace>::myClippingPlaneList.end() && notCut )
              {
                double a = itClip->a;
                double b = itClip->b;
                double c = itClip->c;
                double d = itClip->d;
                double d2 = ( a * x1) + (b * y1) + ( c * z2 ) + d;
                notCut = ( d2 >= 0);

                d2 = ( a * x2) + (b * y1) + ( c * z2) + d;
                notCut = ( notCut  && ( d2 >= 0) );
                d2 = ( a * x1) + (b * y1) + ( c * z1) + d;
                notCut = ( notCut  && ( d2 >= 0) );
                d2 = ( a * x2) + (b * y1) + ( c * z1) + d;
                notCut = ( notCut  && ( d2 >= 0) );
                d2 = ( a * x1) + (b * y2) + ( c * z2) + d;
                notCut = ( notCut  && ( d2 >= 0) );
                d2 = ( a * x2) + (b * y2) + ( c * z2) + d;
                notCut = ( notCut  && ( d2 >= 0) );
                d2 = ( a * x1) + (b * y2) + ( c * z1) + d;
                notCut = ( notCut  && ( d2 >= 0) );
                d2 = ( a * x2) + (b * y2) + ( c * z1) + d;
                notCut = ( notCut  && ( d2 >= 0) );

                itClip ++;
              }

            //OPT cube

            if (notCut)
              {
                // this version is  one cube with (x,y,z) the center of it and wid its distance between it and its faces
                tmpStream  << "v " << x1   << " " << y1 << " " << z2 << std::endl;
                tmpStream  << "v " << x2   << " " << y1 << " " << z2 << std::endl;
                tmpStream  << "v " << x1   << " " << y1 << " " << z1 << std::endl;
                tmpStream  << "v " << x2   << " " << y1 << " " << z1 << std::endl;
                tmpStream  << "v " << x1   << " " << y2 << " " << z2 << std::endl;
                tmpStream  << "v " << x2   << " " << y2 << " " << z2 << std::endl;
                tmpStream  << "v " << x1   << " " << y2 << " " << z1 << std::endl;
                tmpStream  << "v " << x2   << " " << y2 << " " << z1 << std::endl;

                tmpStream  << "vn " <<  "-1"  << " " << "0" << " " << "0" << std::endl;//left
                tmpStream  << "vn " <<  "0"  << " " << "0" << " " << "-1" << std::endl;//front
                tmpStream  << "vn " <<  "0"  << " " << "1" << " " << "0" << std::endl;//up
                tmpStream  << "vn " <<  "0"  << " " << "0" << " " << "1" << std::endl;//back
                tmpStream  << "vn " <<  "0"  << " " << "-1" << " " << "0" << std::endl;//down
                tmpStream  << "vn " <<  "1"  << " " << "0" << " " << "0" << std::endl;//right


                tmpStream << "f " << "-8//-6" << " " << "-7//-6" << " " << "-5//-6"<< " " << "-6//-6" << std::endl;//left
                tmpStream << "f " << "-8//-5" << " " << "-6//-5" << " " << "-2//-5"<< " " << "-4//-5"<< std::endl;//front
                tmpStream << "f " << "-8//-4" << " " << "-7//-4" << " " << "-3//-4"<< " " << "-4//-4"<< std::endl;//up
                tmpStream << "f " << "-7//-3" << " " << "-5//-3" << " " << "-1//-3"<< " " << "-3//-3"<< std::endl;//back
                tmpStream << "f " << "-6//-2" << " " << "-5//-2" << " " << "-1//-2"<< " " << "-2//-2"<< std::endl;//down
                tmpStream << "f " << "-4//-1" << " " << "-3//-1" << " " << "-1//-1"<< " " << "-2//-1"<< std::endl;//right
                j ++;
              }
          }

        if (tmpStream.str() != "")
          {
            std::stringstream name;
            name << Board3D<Space, KSpace>::myCubeSetNameList.at(k)<< k;
            if ( name.str() == "")
              {
                name << "myCubeSetList_" << k ;
              }

            typename std::vector< typename Board3D<Space, KSpace>::CubeD3D>::const_iterator itBegin = it->begin();
            unsigned int matid = getMaterialIndex(itBegin->color);
            std::stringstream matName;
            matName <<  "Mat_" << matid;
            outOBJ << "o  " << name.str() << std::endl;
            outOBJ << "usemtl " << matName.str() << std::endl;
            outOBJ << tmpStream.str();

          }
        k++;
      }
  }

  //OPT quad
  // myQuadList++++++++++++++++++++++++++++++++++++++++++++++++++++++++++++++++++++++++++++++++++++++++++++
  {
    //std::vector<quadD3D>::const_iterator
    k = 0; // id of each list
    for(typename std::vector<std::vector< typename Board3D<Space, KSpace>::QuadD3D> >::const_iterator it =Board3D<Space, KSpace>::myQuadSetList.begin();
        it != Board3D<Space, KSpace>::myQuadSetList.end();   it++)
      {
        std::ostringstream tmpStream;
        for (typename std::vector< typename Board3D<Space, KSpace>::QuadD3D>::const_iterator s_it = it->begin();
             s_it != it->end(); ++s_it)
          {
            //test if a clipping plane do not cut it
            tmpStream << "v " << s_it->point1[0]     << " " << s_it->point1[1]      << " " << s_it->point1[2] << std::endl;
            tmpStream << "v " << s_it->point2[0]     << " " << s_it->point2[1]      << " " << s_it->point2[2] << std::endl;
            tmpStream << "v " << s_it->point3[0]     << " " << s_it->point3[1]      << " " << s_it->point3[2] << std::endl;
            tmpStream << "v " << s_it->point4[0]     << " " << s_it->point4[1]      << " " << s_it->point4[2] << std::endl;

            tmpStream << "f " << "-4" << " " << "-3" << " " << "-2"<< " " << "-1"<< std::endl;
          }
        if (tmpStream.str() != "")
          {
            std::stringstream name;
            name << Board3D<Space, KSpace>::myCubeSetNameList.at(k);
            if ( name.str() == "")
              {
                name << "myQuadSetList_" << k ;
              }

            typename std::vector< typename Board3D<Space, KSpace>::QuadD3D>::const_iterator itBegin = it->begin();
            unsigned int matid = getMaterialIndex(itBegin->color);
            std::stringstream matName;
            matName <<  "Mat_" << matid;
            outOBJ << "o  " << name.str() << std::endl;
            outOBJ << "usemtl " << matName.str() << std::endl;
            outOBJ << tmpStream.str();
          }
      }
  }

  //OPT triangle

  // myTriangleList++++++++++++++++++++++++++++++++++++++++++++++++++++++++++++++++++++++++++++++++++++++++++++
  {
    //std::vector<triangleD3D>::const_iterator
    k = 0; // id of each list
    for(typename std::vector<std::vector< typename Board3D<Space, KSpace>::TriangleD3D> >::const_iterator it =Board3D<Space, KSpace>::myTriangleSetList.begin();
        it != Board3D<Space, KSpace>::myTriangleSetList.end();   it++)
      {
        std::ostringstream tmpStream;
        for (typename std::vector< typename Board3D<Space, KSpace>::TriangleD3D>::const_iterator s_it = it->begin();
             s_it != it->end(); ++s_it)
          {
            //test if a clipping plane do not cut it
            bool notCut =true;
            typename std::vector< typename Board3D<Space, KSpace>::ClippingPlaneD3D>::const_iterator itClip =
              Board3D<Space, KSpace>::myClippingPlaneList.begin();
            while (itClip !=Board3D<Space, KSpace>::myClippingPlaneList.end() && notCut )
              {
                double a = itClip->a;
                double b = itClip->b;
                double c = itClip->c;
                double d = itClip->d;
                double d2 = ( a * s_it->point1[0]) + (b * s_it->point1[1]) + ( c * s_it->point1[2] ) + d;
                notCut = ( d2 >= 0);
                d2 = ( a * s_it->point2[0]) + (b * s_it->point2[1]) + ( c * s_it->point2[2]) + d;
                notCut = ( notCut  && ( d2 >= 0) );
                d2 = ( a * s_it->point3[0]) + (b * s_it->point3[1]) + ( c * s_it->point3[2]) + d;
                notCut = ( notCut  && ( d2 >= 0) );

                itClip ++;
              }
            if (notCut)
              {
                tmpStream << "v " << s_it->point1[0]     << " " << s_it->point1[1]      << " " << s_it->point1[2] << std::endl;
                tmpStream << "v " << s_it->point2[0]     << " " << s_it->point2[1]      << " " << s_it->point2[2] << std::endl;
                tmpStream << "v " << s_it->point3[0]     << " " << s_it->point3[1]      << " " << s_it->point3[2] << std::endl;

                tmpStream << "vn " << s_it->nx    << " " << s_it->ny     << " " << s_it->nz << std::endl;

                tmpStream << "f " << "-3//-1" << " " << "-2//-1"<< " " << "-1//-1"<< std::endl;
              }
          }

        if (tmpStream.str() != "")
          {
            std::stringstream name;
            name << Board3D<Space, KSpace>::myTriangleSetNameList.at(k);
            if ( name.str() == "")
              {
                name << "myTriangleSetList_" << k ;
              }
            typename std::vector< typename Board3D<Space, KSpace>::TriangleD3D>::const_iterator itBegin = it->begin();
            unsigned int matid = getMaterialIndex(itBegin->color);
            std::stringstream matName;
            matName <<  "Mat_" << matid;
            outOBJ << "o  " << name.str() << std::endl;
            outOBJ << "usemtl " << matName.str() << std::endl;
            outOBJ << tmpStream.str();
          }
      }
  }

  //OPT scell

  // Drawing all Khalimsky Space Cells --------------------------------------------------------------------

  // Prism (from updateList)+++++++++++++++++++++++++++++++++++++++++++++++++++++++++++++++++++++++++++++
  {
    j=0;
    k=0;
    std::ostringstream tmpStream;

    for (typename std::vector< typename Board3D<Space, KSpace>::QuadD3D>::iterator s_it = Board3D<Space, KSpace>::myPrismList.begin();
         s_it != Board3D<Space, KSpace>::myPrismList.end();
         ++s_it)
      {
        //test if a clipping plane do not cut it
        bool notCut =true;
        typename std::vector< typename Board3D<Space, KSpace>::ClippingPlaneD3D>::const_iterator itClip = Board3D<Space, KSpace>::myClippingPlaneList.begin();
        while (itClip !=Board3D<Space, KSpace>::myClippingPlaneList.end() && notCut )
          {
            double a = itClip->a;
            double b = itClip->b;
            double c = itClip->c;
            double d = itClip->d;
            double d2 = ( a * s_it->point1[0]) + (b * s_it->point1[1]) + ( c * s_it->point1[2] ) + d;
            notCut = ( d2 >= 0);
            d2 = ( a * s_it->point2[0]) + (b * s_it->point2[1]) + ( c * s_it->point2[2]) + d;
            notCut = ( notCut  && ( d2 >= 0) );
            d2 = ( a * s_it->point3[0]) + (b * s_it->point3[1]) + ( c * s_it->point3[2]) + d;
            notCut = ( notCut  && ( d2 >= 0) );
            d2 = ( a * s_it->point4[0]) + (b * s_it->point4[1]) + ( c * s_it->point4[2]) + d;
            notCut = ( notCut  && ( d2 >= 0) );

            itClip ++;
          }
        if (notCut)
          {
            tmpStream << "v " << s_it->point1[0]     << " " << s_it->point1[1]      << " " << s_it->point1[2] << std::endl;
            tmpStream << "v " << s_it->point2[0]     << " " << s_it->point2[1]      << " " << s_it->point2[2] << std::endl;
            tmpStream << "v " << s_it->point3[0]     << " " << s_it->point3[1]      << " " << s_it->point3[2] << std::endl;
            tmpStream << "v " << s_it->point4[0]     << " " << s_it->point4[1]      << " " << s_it->point4[2] << std::endl;

            tmpStream << "vn " << s_it->nx    << " " << s_it->ny     << " " << s_it->nz << std::endl;

            tmpStream << "f " << "-4//-1" << " " << "-3//-1" << " " << "-2//-1"<< " " << "-1//-1" << std::endl;

            j++;

          }
        if (tmpStream.str() != "")
          {
            std::stringstream name;
<<<<<<< HEAD
            name << "mySurfelPrismList" << j;
=======
            name << "myPrismList" << j;
            std::stringstream matName;
            matName << "myPrismList" << j << "MAT";
>>>>>>> 9b4a10d8

            typename std::vector< typename Board3D<Space, KSpace>::QuadD3D>::const_iterator itBegin = Board3D<Space, KSpace>::mySurfelPrismList.begin();
            unsigned int matid = getMaterialIndex(itBegin->color);
            std::stringstream matName;
            matName <<  "Mat_" << matid;
            outOBJ << "o  " << name.str() << std::endl;
            outOBJ << "usemtl " << matName.str() << std::endl;
            outOBJ << tmpStream.str();
<<<<<<< HEAD
=======

            typename std::vector< typename Board3D<Space, KSpace>::QuadD3D>::const_iterator itBegin = Board3D<Space, KSpace>::myPrismList.begin();
            Re = itBegin->color.red() /255.0 ;
            Gr = itBegin->color.green() /255.0;
            Bl = itBegin->color.blue() /255.0;
            Tr = itBegin->color.alpha() /255.0;

            bufMTL << "newmtl " << matName.str()  <<std::endl;
            bufMTL << "Ka " << Re << " " << Gr << " " << Bl << std::endl;
            bufMTL << "Kd " << Re << " " << Gr << " " << Bl << std::endl;
            bufMTL << "Ks 0 0 0" << std::endl;
            bufMTL << "d " << Tr << std::endl;
            bufMTL << "illum 2" << std::endl << std::endl;
>>>>>>> 9b4a10d8
          }
      }


  }

  //OPT tail
<<<<<<< HEAD
  // end SurfelPrism (from updateList)+++++++++++++++++++++++++++++++
  outMTL  << myMTLBuffer.str();
=======
  // end Prism (from updateList)+++++++++++++++++++++++++++++++

  outMTL << bufMTL.str();


>>>>>>> 9b4a10d8

  outOBJ.close();
  outMTL.close();
}




template < typename Space, typename KSpace>
inline
void
DGtal::Board3D<Space, KSpace>::init()
{

  myMaterialIndex = 0;

  Board3D<Space, KSpace>::createNewCubeList();
  Board3D<Space, KSpace>::createNewLineList();
  Board3D<Space, KSpace>::createNewBallList();

  Board3D<Space, KSpace>::myCurrentFillColor = DGtal::Color (220, 220, 220);
  Board3D<Space, KSpace>::myCurrentLineColor = DGtal::Color (22, 22, 222, 50);
  Board3D<Space, KSpace>::myDefaultColor= DGtal::Color(255, 255, 255);
  Board3D<Space, KSpace>::myModes["Board3D"]="SolidMode";

  std::string nameLineSet;
  Board3D<Space, KSpace>::myLineSetNameList.push_back(nameLineSet);

  std::string nameBallSet;
  Board3D<Space, KSpace>::myBallSetNameList.push_back(nameBallSet);


  std::string nameQuad;
  Board3D<Space, KSpace>::myQuadSetNameList.push_back(nameQuad);

  std::string nameTriangle;
  Board3D<Space, KSpace>::myTriangleSetNameList.push_back(nameTriangle);

  std::string namePolygon;
  Board3D<Space, KSpace>::myPolygonSetNameList.push_back(namePolygon);
}
///////////////////////////////////////////////////////////////////////////////
template < typename Space, typename KSpace>
inline
unsigned int
DGtal::Board3D<Space, KSpace>::getMaterialIndex(const DGtal::Color &aColor)
{
  std::map<DGtal::Color, unsigned int>::iterator it;

  it = myMaterialMap.find(aColor);

  //The material exists
  if (it != myMaterialMap.end())
      return it->second;

  myMaterialMap.insert( std::pair<DGtal::Color,unsigned int>(aColor,myMaterialIndex) );
  std::stringstream matName ;
  matName << "Mat_" <<myMaterialIndex;
  myMTLBuffer << "newmtl " << matName.str()  <<std::endl;
  myMTLBuffer << "Ka " << aColor.red()/255.0 << " " << aColor.green()/255.0 << " " << aColor.blue()/255.0 << std::endl;
  myMTLBuffer << "Kd " << aColor.red()/255.0 << " " << aColor.green()/255.0 << " " << aColor.blue()/255.0 << std::endl;
  myMTLBuffer << "Ks 0 0 0" << std::endl;
  myMTLBuffer << "d " << aColor.alpha()/255.0 << std::endl;
  myMTLBuffer << "illum 2" << std::endl << std::endl;

  myMaterialIndex++;
  return (myMaterialIndex - 1);
}


//                                                                           //
///////////////////////////////////////////////////////////////////////////////<|MERGE_RESOLUTION|>--- conflicted
+++ resolved
@@ -566,37 +566,18 @@
         if (tmpStream.str() != "")
           {
             std::stringstream name;
-<<<<<<< HEAD
-            name << "mySurfelPrismList" << j;
-=======
             name << "myPrismList" << j;
             std::stringstream matName;
             matName << "myPrismList" << j << "MAT";
->>>>>>> 9b4a10d8
 
             typename std::vector< typename Board3D<Space, KSpace>::QuadD3D>::const_iterator itBegin = Board3D<Space, KSpace>::mySurfelPrismList.begin();
             unsigned int matid = getMaterialIndex(itBegin->color);
+
             std::stringstream matName;
             matName <<  "Mat_" << matid;
             outOBJ << "o  " << name.str() << std::endl;
             outOBJ << "usemtl " << matName.str() << std::endl;
             outOBJ << tmpStream.str();
-<<<<<<< HEAD
-=======
-
-            typename std::vector< typename Board3D<Space, KSpace>::QuadD3D>::const_iterator itBegin = Board3D<Space, KSpace>::myPrismList.begin();
-            Re = itBegin->color.red() /255.0 ;
-            Gr = itBegin->color.green() /255.0;
-            Bl = itBegin->color.blue() /255.0;
-            Tr = itBegin->color.alpha() /255.0;
-
-            bufMTL << "newmtl " << matName.str()  <<std::endl;
-            bufMTL << "Ka " << Re << " " << Gr << " " << Bl << std::endl;
-            bufMTL << "Kd " << Re << " " << Gr << " " << Bl << std::endl;
-            bufMTL << "Ks 0 0 0" << std::endl;
-            bufMTL << "d " << Tr << std::endl;
-            bufMTL << "illum 2" << std::endl << std::endl;
->>>>>>> 9b4a10d8
           }
       }
 
@@ -604,16 +585,8 @@
   }
 
   //OPT tail
-<<<<<<< HEAD
   // end SurfelPrism (from updateList)+++++++++++++++++++++++++++++++
   outMTL  << myMTLBuffer.str();
-=======
-  // end Prism (from updateList)+++++++++++++++++++++++++++++++
-
-  outMTL << bufMTL.str();
-
-
->>>>>>> 9b4a10d8
 
   outOBJ.close();
   outMTL.close();
