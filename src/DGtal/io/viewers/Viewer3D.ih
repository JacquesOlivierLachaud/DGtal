/**
 * This program is free software: you can redistribute it and/or modify
 * it under the terms of the GNU Lesser General Public License as
 * published by the Free Software Foundation, either version 3 of the
 * License, or (at your option) any later version.
 *
 * This program is distributed in the hope that it will be useful,
 * but WITHOUT ANY WARRANTY; without even the implied warranty of
 * MERCHANTABILITY or FITNESSpace FOR A PARTICULAR PURPOSE. See the
 * GNU General Public License for more details.
 *
 * You should have received a copy of the GNU General Public License
 * along with this program. If not, see <http://www.gnu.org/licenses/>.
 *
 **/

/**
 * @file Viewer3D.ih
 * @author Bertrand Kerautret (\c kerautre@loria.fr )
 * LORIA (CNRS, UMR 7503), University of Nancy, France
 *
 * @date 2011/01/03
 *
 * Implementation of inline methods defined in Viewer3D.h
 *
 * This file is part of the DGtal library.
 */

///////////////////////////////////////////////////////////////////////////////
// IMPLEMENTATION of inline methods.
///////////////////////////////////////////////////////////////////////////////

//////////////////////////////////////////////////////////////////////////////
#ifdef _MSC_VER
#define NOMINMAX
#include <windows.h>
#include <GL/gl.h>
#include "DGtal/io/viewers/windows/GL/glext.h"
#endif

#include "DGtal/io/viewers/Viewer3D.h"

#include <algorithm> 
#include <limits>
#include <QColor>
#include <QTextEdit>
#include <QMessageBox>
#include <QTextStream>
#include <QDir>

#include <cstdlib>
#include "DGtal/io/CDrawableWithDisplay3D.h"
#include "DGtal/io/viewers/CDrawableWithViewer3D.h"
#include "DGtal/io/viewers/Viewer3DFactory.h"
#include "QGLViewer/manipulatedFrame.h"
#include "QGLViewer/manipulatedCameraFrame.h"
//////////////////////////////////////////////////////////////////////////////

using namespace std;
using namespace qglviewer;

///////////////////////////////////////////////////////////////////////////////
// Implementation of inline methods //



template < typename Space ,typename KSpace >
inline
void
DGtal::Viewer3D<Space, KSpace>::rotateDomain(Image2DDomainD3D &anDom, double angleRotation,
                                             ImageDirection rotationDir){
  DGtal::PointVector<3, int> pt;
  pt[0] = (int) (anDom.point1[0]+anDom.point2[0]+anDom.point3[0]+anDom.point4[0])/4.0;
  pt[1] = (int) (anDom.point1[1]+anDom.point2[1]+anDom.point3[1]+anDom.point4[1])/4.0;
  pt[2] = (int) (anDom.point1[2]+anDom.point2[2]+anDom.point3[2]+anDom.point4[2])/4.0;
  rotateImageVertex(anDom, angleRotation, rotationDir);
  
  std::vector<typename DGtal::Display3D<Space, KSpace>::LineD3D> &aVectLine = Viewer3D<Space, KSpace>::myLineSetList.at(anDom.myLineSetIndex);
  for(unsigned int i = 0; i< aVectLine.size();i++){
    typename DGtal::Display3D<Space, KSpace>::LineD3D &aLine = aVectLine.at(i);
    rotateLineD3D(aLine, pt, angleRotation, rotationDir );
  }

}


template < typename Space ,typename KSpace >
template <typename TValues>
inline
void
DGtal::Viewer3D<Space, KSpace>::rotatePoint(TValues &x, TValues &y, TValues &z, double cx, double cy, double cz,
                                            double angleRotation, ImageDirection rotationDir){
  double dx = x-cx; double dy = y-cy; double dz = z-cz;
  if(rotationDir  == zDirection){
    x = cx+dx*cos(angleRotation)-dy*sin(angleRotation);
    y = cy+dx*sin(angleRotation)+dy*cos(angleRotation);
  }
  if(rotationDir  == yDirection){
    x = cx+dx*cos(angleRotation)-dz*sin(angleRotation);
    z = cz+dx*sin(angleRotation)+dz*cos(angleRotation);
  }
  if(rotationDir  == xDirection){
    y = cy+dy*cos(angleRotation)-dz*sin(angleRotation);
    z = cz+dy*sin(angleRotation)+dz*cos(angleRotation);
  }
}




template < typename Space ,typename KSpace >
inline
void
DGtal::Viewer3D<Space, KSpace>::rotateLineD3D(typename DGtal::Display3D<Space, KSpace>::LineD3D &aLine,
                                              DGtal::PointVector<3, int> pt,
                                              double angleRotation, ImageDirection dirRotation){
  double dx1 = aLine.point1[0] - pt[0]; double dy1 = aLine.point1[1] - pt[1]; double dz1 = aLine.point1[2] - pt[2];
  double dx2 = aLine.point2[0] - pt[0]; double dy2 = aLine.point2[1] - pt[1]; double dz2 = aLine.point2[2] - pt[2];
  if(dirRotation==zDirection){
     aLine.point1[0]=pt[0]+dx1*std::cos(angleRotation)-dy1*std::sin(angleRotation);
     aLine.point1[1]=pt[1]+dx1*std::sin(angleRotation)+dy1*std::cos(angleRotation);

     aLine.point2[0]=pt[0]+dx2*std::cos(angleRotation)-dy2*std::sin(angleRotation);
     aLine.point2[1]=pt[1]+dx2*std::sin(angleRotation)+dy2*std::cos(angleRotation);

  }else if(dirRotation==xDirection){
    aLine.point1[1]=pt[1]+dy1*std::cos(angleRotation)-dz1*std::sin(angleRotation);
    aLine.point1[2]=pt[2]+dy1*std::sin(angleRotation)+dz1*std::cos(angleRotation);

    aLine.point2[1]=pt[1]+dy2*std::cos(angleRotation)-dz2*std::sin(angleRotation);
    aLine.point2[2]=pt[2]+dy2*std::sin(angleRotation)+dz2*std::cos(angleRotation);
  }else  if(dirRotation==yDirection){
    aLine.point1[0]=pt[0]+dx1*std::cos(angleRotation)-dz1*std::sin(angleRotation);
    aLine.point1[2]=pt[2]+dx1*std::sin(angleRotation)+dz1*std::cos(angleRotation);

    aLine.point2[0]=pt[0]+dx2*std::cos(angleRotation)-dz2*std::sin(angleRotation);
    aLine.point2[2]=pt[2]+dx2*std::sin(angleRotation)+dz2*std::cos(angleRotation);
  }else{
    trace.error() << "No direction!!"<< std::endl;
  }

}





template < typename Space ,typename KSpace >
inline
unsigned int
DGtal::Viewer3D< Space ,KSpace >::getCurrentDomainNumber()
{
  return myImageDomainList.size();
}

template < typename Space ,typename KSpace >
inline
unsigned int
DGtal::Viewer3D< Space ,KSpace >::getCurrentGLImageNumber()
{
  return myGSImageList.size();
}


template < typename Space ,typename KSpace >
inline
void
DGtal::Viewer3D< Space ,KSpace >::addTextureImage(const typename Viewer3D< Space ,KSpace >::TextureImage &image)
{
  myGSImageList.push_back(image);
  Display3D< Space, KSpace>::updateBoundingBox(image.point1);
  Display3D< Space, KSpace>::updateBoundingBox(image.point2);
  Display3D< Space, KSpace>::updateBoundingBox(image.point3);
  Display3D< Space, KSpace>::updateBoundingBox(image.point4);
}



template < typename Space ,typename KSpace >
template < typename TImageType, typename TFunctor >
inline
void
DGtal::Viewer3D< Space ,KSpace >::updateTextureImage(unsigned int imageIndex, const TImageType & image, const TFunctor & aFunctor,
                                                     double xTranslation, double yTranslation, double zTranslation,
                                                     double rotationAngle, ImageDirection rotationDir)
{
  BOOST_CONCEPT_ASSERT(( concepts::CConstImage < TImageType > ));
  assert ( imageIndex< myGSImageList.size());
  typename Viewer3D< Space ,KSpace >::TextureImage &anImage = myGSImageList.at(imageIndex);
  Display::updateBoundingBox(RealPoint(anImage.point1[0]+xTranslation,
                                                   anImage.point1[1]+yTranslation,
                                                   anImage.point1[2]+zTranslation));
  Display::updateBoundingBox(RealPoint(anImage.point2[0]+xTranslation,
                                                   anImage.point2[1]+yTranslation,
                                                   anImage.point2[2]+zTranslation));
  Display::updateBoundingBox(RealPoint(anImage.point3[0]+xTranslation,
                                                   anImage.point3[1]+yTranslation,
                                                   anImage.point3[2]+zTranslation));
  Display::updateBoundingBox(RealPoint(anImage.point4[0]+xTranslation,
                                                   anImage.point4[1]+yTranslation,
                                                   anImage.point4[2]+zTranslation));
  anImage.updateImageDataAndParam(image, aFunctor, xTranslation, yTranslation, zTranslation);
  if(anImage.myDrawDomain)
    {
      *this << DGtal::Translate2DDomain(anImage.myIndexDomain, xTranslation, yTranslation, zTranslation);
    }

  if(rotationAngle!=0.0){
    rotateDomain(myImageDomainList.at(anImage.myIndexDomain), rotationAngle, rotationDir);
    rotateImageVertex(anImage, rotationAngle, rotationDir);
  }
}


template < typename Space ,typename KSpace >
inline
void
DGtal::Viewer3D< Space ,KSpace >::updateOrientationTextureImage(unsigned int imageIndex,
                                                                double xPosition,
                                                                double yPosition,
                                                                double zPosition,
                                                                ImageDirection newDirection)
{
  assert ( imageIndex< myGSImageList.size());
  typename Viewer3D< Space ,KSpace >::TextureImage &anImage = myGSImageList.at(imageIndex);
  Display3D< Space, KSpace>::updateBoundingBox(anImage.point1);
  Display3D< Space, KSpace>::updateBoundingBox(anImage.point2);
  Display3D< Space, KSpace>::updateBoundingBox(anImage.point3);
  Display3D< Space, KSpace>::updateBoundingBox(anImage.point4);
  anImage.updateImageOrientation(newDirection, xPosition, yPosition, zPosition);
  if(anImage.myDrawDomain)
    {
      *this << DGtal::Update2DDomainPosition<Space ,KSpace >(anImage.myIndexDomain,
                                                             newDirection,
                                                             xPosition,
                                                             yPosition, zPosition);
    }
}

template < typename Space ,typename KSpace >
inline
void
DGtal::Viewer3D<Space, KSpace>::updateEmbeddingTextureImage(unsigned int anImageIndex,
                            typename Space::Point aPoint1, typename Space::Point aPoint2,
                            typename Space::Point aPoint3, typename Space::Point aPoint4)
{
  assert ( anImageIndex< myGSImageList.size());
  typename Viewer3D< Space ,KSpace >::TextureImage &anImage = myGSImageList.at(anImageIndex);
  Display3D< Space, KSpace>::updateBoundingBox(aPoint1);
  Display3D< Space, KSpace>::updateBoundingBox(aPoint2);
  Display3D< Space, KSpace>::updateBoundingBox(aPoint3);
  Display3D< Space, KSpace>::updateBoundingBox(aPoint4);
  anImage.updateImage3DEmbedding(aPoint1, aPoint2, aPoint3, aPoint4);
}




template < typename Space ,typename KSpace >
inline
void
DGtal::Viewer3D< Space ,KSpace >::TextureImage::updateImageOrientation( ImageDirection normalDir,
                                                                        double xBottomLeft, double yBottomLeft, double zBottomLeft)
{
  if(normalDir==zDirection)
    {
      point1[0] = xBottomLeft-0.5; point1[1] = yBottomLeft-0.5; point1[2] = zBottomLeft;
      point2[0] = xBottomLeft+myImageWidth-0.5; point2[1] = yBottomLeft-0.5; point2[2] = zBottomLeft;
      point3[0] = xBottomLeft+myImageWidth-0.5; point3[1] = yBottomLeft+myImageHeight-0.5; point3[2] = zBottomLeft;
      point4[0] = xBottomLeft-0.5; point4[1] = yBottomLeft+myImageHeight-0.5; point4[2] = zBottomLeft;
    }else if(normalDir==yDirection)
    {
      point1[0] = xBottomLeft-0.5; point1[1] = yBottomLeft; point1[2] = zBottomLeft-0.5;
      point2[0] = xBottomLeft+myImageWidth-0.5; point2[1] = yBottomLeft; point2[2] = zBottomLeft-0.5;
      point3[0] = xBottomLeft+myImageWidth-0.5; point3[1] = yBottomLeft; point3[2] = zBottomLeft+myImageHeight-0.5;
      point4[0] = xBottomLeft-0.5; point4[1] = yBottomLeft; point4[2] = zBottomLeft+myImageHeight-0.5;
    }else if(normalDir==xDirection)
    {
      point1[0] = xBottomLeft; point1[1] = yBottomLeft-0.5; point1[2]= zBottomLeft-0.5;
      point2[0] = xBottomLeft; point2[1] = yBottomLeft+myImageWidth-0.5; point2[2] = zBottomLeft-0.5;
      point3[0] = xBottomLeft; point3[1] = yBottomLeft+myImageWidth-0.5; point3[2] = zBottomLeft+myImageHeight-0.5;
      point4[0] = xBottomLeft; point4[1] = yBottomLeft-0.5; point4[2] = zBottomLeft+myImageHeight-0.5;
    }
  myDirection=normalDir;
}

template < typename Space ,typename KSpace >
inline
void
DGtal::Viewer3D< Space ,KSpace >::Image2DDomainD3D::updateDomainOrientation(ImageDirection normalDir,
                                                                            double xBottomLeft, double yBottomLeft, double zBottomLeft)
{
  if(normalDir==zDirection)
    {
      point1[0] = xBottomLeft-0.5; point1[1] = yBottomLeft-0.5; point1[2] = zBottomLeft;
      point2[0] = xBottomLeft+myDomainWidth-0.5; point2[1] = yBottomLeft-0.5; point2[2] = zBottomLeft;
      point3[0] = xBottomLeft+myDomainWidth-0.5; point3[1] = yBottomLeft+myDomainHeight-0.5; point3[2] = zBottomLeft;
      point4[0] = xBottomLeft-0.5; point4[1] = yBottomLeft+myDomainHeight-0.5; point4[2] = zBottomLeft;
    }else if(normalDir==yDirection)
    {
      point1[0] = xBottomLeft-0.5; point1[1] = yBottomLeft; point1[2] = zBottomLeft-0.5;
      point2[0] = xBottomLeft+myDomainWidth-0.5; point2[1] = yBottomLeft; point2[2] = zBottomLeft-0.5;
      point3[0] = xBottomLeft+myDomainWidth-0.5; point3[1] = yBottomLeft; point3[2] = zBottomLeft+myDomainHeight-0.5;
      point4[0] = xBottomLeft-0.5; point4[1] = yBottomLeft; point4[2] = zBottomLeft+myDomainHeight-0.5;
    }else if(normalDir==xDirection)
    {
      point1[0] = xBottomLeft; point1[1] = yBottomLeft-0.5; point1[2]= zBottomLeft-0.5;
      point2[0] = xBottomLeft; point2[1] = yBottomLeft+myDomainWidth-0.5; point2[2] = zBottomLeft-0.5;
      point3[0] = xBottomLeft; point3[1] = yBottomLeft+myDomainWidth-0.5; point3[2] = zBottomLeft+myDomainHeight-0.5;
      point4[0] = xBottomLeft; point4[1] = yBottomLeft-0.5; point4[2] = zBottomLeft+myDomainHeight-0.5;
    }
  myDirection=normalDir;
}


template < typename Space ,typename KSpace >
inline
void
DGtal::Viewer3D< Space ,KSpace >::Image2DDomainD3D::translateDomain (double xTranslation,
                                                                     double yTranslation,
                                                                     double zTranslation)
{
  point1[0] += xTranslation; point1[1] += yTranslation; point1[2] += zTranslation;
  point2[0] += xTranslation; point2[1] += yTranslation; point2[2] += zTranslation;
  point3[0] += xTranslation; point3[1] += yTranslation; point3[2] += zTranslation;
  point4[0] += xTranslation; point4[1] += yTranslation; point4[2] += zTranslation;
}


template < typename Space ,typename KSpace >
template < typename TDomain>
void
DGtal::Viewer3D< Space ,KSpace >::addImage2DDomainD3D(const TDomain &aDomain,
                                                      std::string mode,
                                                      const DGtal::Color &aColor)
{
  typename DGtal::Viewer3D< Space ,KSpace >::Image2DDomainD3D anImageDomain(aDomain);
  anImageDomain.color = aColor;
  anImageDomain.myMode = mode;
  anImageDomain.myLineSetIndex=Viewer3D<Space, KSpace>::myLineSetList.size();

  myImageDomainList.push_back(anImageDomain);
  Display3D< Space, KSpace>::updateBoundingBox(anImageDomain.point1);
  Display3D< Space, KSpace>::updateBoundingBox(anImageDomain.point2);
  Display3D< Space, KSpace>::updateBoundingBox(anImageDomain.point3);
  Display3D< Space, KSpace>::updateBoundingBox(anImageDomain.point4);

  std::vector<typename DGtal::Viewer3D< Space ,KSpace >::LineD3D> vectLines= compute2DDomainLineRepresentation(anImageDomain);
  Viewer3D<Space, KSpace>::myLineSetList.push_back(vectLines);
}


template < typename Space ,typename KSpace >
inline
std::vector<typename DGtal::Viewer3D< Space ,KSpace >::LineD3D>
DGtal::Viewer3D< Space ,KSpace >::compute2DDomainLineRepresentation( typename DGtal::Viewer3D< Space ,KSpace >::Image2DDomainD3D &anImageDomain )
{
  std::vector<typename DGtal::Viewer3D< Space ,KSpace >::LineD3D> vectLinesResu= compute2DDomainLineRepresentation(anImageDomain, 0.05);
  std::vector<typename DGtal::Viewer3D< Space ,KSpace >::LineD3D> vectLinesVerso= compute2DDomainLineRepresentation(anImageDomain, -0.05);
  for(unsigned int i=0; i<vectLinesVerso.size(); i++)
    {
      vectLinesResu.push_back(vectLinesVerso.at(i));
    }
  return vectLinesResu;
}


template < typename Space ,typename KSpace >
inline
std::vector<typename DGtal::Viewer3D< Space ,KSpace >::LineD3D>
DGtal::Viewer3D< Space ,KSpace >::compute2DDomainLineRepresentation(typename DGtal::Viewer3D< Space ,KSpace >::Image2DDomainD3D &anImageDomain, double delta )
{
  std::vector<typename DGtal::Viewer3D< Space ,KSpace >::LineD3D> aLineSet;
  typename Viewer3D<Space, KSpace>::LineD3D aLine;
  aLine.color = anImageDomain.color;
  aLine.width=0.1;

  if( anImageDomain.myMode=="BoundingBox")
    {
      aLine.point1[0]=anImageDomain.point1[0]; aLine.point1[1]=anImageDomain.point1[1]; aLine.point1[2]=anImageDomain.point1[2];
      aLine.point2[0]=anImageDomain.point2[0]; aLine.point2[1]=anImageDomain.point2[1]; aLine.point2[2]=anImageDomain.point2[2];
      aLineSet.push_back(aLine);
      aLine.point1[0]=anImageDomain.point2[0]; aLine.point1[1]=anImageDomain.point2[1]; aLine.point1[2]=anImageDomain.point2[2];
      aLine.point2[0]=anImageDomain.point3[0]; aLine.point2[1]=anImageDomain.point3[1]; aLine.point2[2]=anImageDomain.point3[2];
      aLineSet.push_back(aLine);
      aLine.point1[0]=anImageDomain.point3[0]; aLine.point1[1]=anImageDomain.point3[1]; aLine.point1[2]=anImageDomain.point3[2];
      aLine.point2[0]=anImageDomain.point4[0]; aLine.point2[1]=anImageDomain.point4[1]; aLine.point2[2]=anImageDomain.point4[2];
      aLineSet.push_back(aLine);
      aLine.point1[0]=anImageDomain.point4[0]; aLine.point1[1]=anImageDomain.point4[1]; aLine.point1[2]=anImageDomain.point4[2];
      aLine.point2[0]=anImageDomain.point1[0]; aLine.point2[1]=anImageDomain.point1[1]; aLine.point2[2]=anImageDomain.point1[2];
      aLineSet.push_back(aLine);
    }else if(anImageDomain.myMode=="InterGrid")
    {
      if(anImageDomain.myDirection==zDirection)
        {
          //lines align to the x direction
          for(unsigned int i=0; i <= anImageDomain.myDomainHeight; i++)
            {
              aLine.point1[0] = anImageDomain.point1[0]; aLine.point1[1] = anImageDomain.point1[1]+i; aLine.point1[2] = anImageDomain.point1[2]+delta;
              aLine.point2[0] = anImageDomain.point2[0]; aLine.point2[1] = anImageDomain.point2[1]+i; aLine.point2[2] = anImageDomain.point2[2]+delta;
              aLineSet.push_back(aLine);
            }
          //lines align to the y direction
          for(unsigned int i=0; i <= anImageDomain.myDomainWidth; i++)
            {
              aLine.point1[0] = anImageDomain.point1[0]+i; aLine.point1[1] = anImageDomain.point1[1]; aLine.point1[2] = anImageDomain.point1[2]+delta;
              aLine.point2[0] = anImageDomain.point4[0]+i; aLine.point2[1] = anImageDomain.point4[1]; aLine.point2[2] = anImageDomain.point4[2]+delta;
              aLineSet.push_back(aLine);
            }
        }else if(anImageDomain.myDirection==xDirection)
        {
          //lines align to the y direction
          for(unsigned int i=0; i <= anImageDomain.myDomainHeight; i++)
            {
              aLine.point1[0] = anImageDomain.point1[0]+delta; aLine.point1[1] = anImageDomain.point1[1]; aLine.point1[2] = anImageDomain.point1[2]+i;
              aLine.point2[0] = anImageDomain.point1[0]+delta; aLine.point2[1] = anImageDomain.point2[1]; aLine.point2[2] = anImageDomain.point1[2]+i;
              aLineSet.push_back(aLine);
            }

          //lines align to the z direction
          for(unsigned int i=0; i <= anImageDomain.myDomainWidth; i++)
            {
              aLine.point1[0] = anImageDomain.point1[0]+delta; aLine.point1[1] = anImageDomain.point1[1]+i; aLine.point1[2] = anImageDomain.point1[2];
              aLine.point2[0] = anImageDomain.point1[0]+delta; aLine.point2[1] = anImageDomain.point1[1]+i; aLine.point2[2] = anImageDomain.point4[2];
              aLineSet.push_back(aLine);
            }
        }else if(anImageDomain.myDirection==yDirection)
        {
          //lines align to the x direction
          for(unsigned int i=0; i <= anImageDomain.myDomainHeight; i++)
            {
              aLine.point1[0] = anImageDomain.point1[0]; aLine.point1[1] = anImageDomain.point1[1]+delta; aLine.point1[2] = anImageDomain.point1[2]+i;
              aLine.point2[0] = anImageDomain.point2[0]; aLine.point2[1] = anImageDomain.point1[1]+delta; aLine.point2[2] = anImageDomain.point1[2]+i;
              aLineSet.push_back(aLine);
            }

          //lines align to the z direction
          for(unsigned int i=0; i <= anImageDomain.myDomainWidth; i++)
            {
              aLine.point1[0] = anImageDomain.point1[0]+i; aLine.point1[1] = anImageDomain.point1[1]+delta; aLine.point1[2] = anImageDomain.point1[2];
              aLine.point2[0] = anImageDomain.point1[0]+i; aLine.point2[1] = anImageDomain.point1[1]+delta; aLine.point2[2] = anImageDomain.point4[2];
              aLineSet.push_back(aLine);
            }
        }
    }else if(anImageDomain.myMode=="Grid")
    {
      if(anImageDomain.myDirection==zDirection)
        {
          //lines align to the x direction
          for(unsigned int i=0; i < anImageDomain.myDomainHeight; i++)
            {
              aLine.point1[0] = anImageDomain.point1[0]; aLine.point1[1] = anImageDomain.point1[1]+i+0.5; aLine.point1[2] = anImageDomain.point1[2]+delta;
              aLine.point2[0] = anImageDomain.point2[0]; aLine.point2[1] = anImageDomain.point2[1]+i+0.5; aLine.point2[2] = anImageDomain.point2[2]+delta;
              aLineSet.push_back(aLine);
            }
          //lines align to the y direction
          for(unsigned int i=0; i < anImageDomain.myDomainWidth; i++)
            {
              aLine.point1[0] = anImageDomain.point1[0]+i+0.5; aLine.point1[1] = anImageDomain.point1[1]; aLine.point1[2] = anImageDomain.point1[2]+delta;
              aLine.point2[0] = anImageDomain.point4[0]+i+0.5; aLine.point2[1] = anImageDomain.point4[1]; aLine.point2[2] = anImageDomain.point4[2]+delta;
              aLineSet.push_back(aLine);
            }
        }else if(anImageDomain.myDirection==xDirection)
        {
          //lines align to the y direction
          for(unsigned int i=0; i < anImageDomain.myDomainHeight; i++)
            {
              aLine.point1[0] = anImageDomain.point1[0]+delta; aLine.point1[1] = anImageDomain.point1[1]; aLine.point1[2] = anImageDomain.point1[2]+i+0.5;
              aLine.point2[0] = anImageDomain.point1[0]+delta; aLine.point2[1] = anImageDomain.point2[1]; aLine.point2[2] = anImageDomain.point1[2]+i+0.5;
              aLineSet.push_back(aLine);
            }

          //lines align to the z direction
          for(unsigned int i=0; i < anImageDomain.myDomainWidth; i++)
            {
              aLine.point1[0] = anImageDomain.point1[0]+delta; aLine.point1[1] = anImageDomain.point1[1]+i+0.5; aLine.point1[2] = anImageDomain.point1[2];
              aLine.point2[0] = anImageDomain.point1[0]+delta; aLine.point2[1] = anImageDomain.point1[1]+i+0.5; aLine.point2[2] = anImageDomain.point4[2];
              aLineSet.push_back(aLine);
            }
        }else if(anImageDomain.myDirection==yDirection)
        {
          //lines align to the x direction
          for(unsigned int i=0; i < anImageDomain.myDomainHeight; i++)
            {
              aLine.point1[0] = anImageDomain.point1[0]; aLine.point1[1] = anImageDomain.point1[1]+delta; aLine.point1[2] = anImageDomain.point1[2]+i+0.5;
              aLine.point2[0] = anImageDomain.point2[0]; aLine.point2[1] = anImageDomain.point1[1]+delta; aLine.point2[2] = anImageDomain.point1[2]+i+0.5;
              aLineSet.push_back(aLine);
            }

          //lines align to the z direction
          for(unsigned int i=0; i < anImageDomain.myDomainWidth; i++)
            {
              aLine.point1[0] = anImageDomain.point1[0]+i+0.5; aLine.point1[1] = anImageDomain.point1[1]+delta; aLine.point1[2] = anImageDomain.point1[2];
              aLine.point2[0] = anImageDomain.point1[0]+i+0.5; aLine.point2[1] = anImageDomain.point1[1]+delta; aLine.point2[2] = anImageDomain.point4[2];
              aLineSet.push_back(aLine);
            }
        }
    }
  return aLineSet;
}


template < typename Space ,typename KSpace >
inline
void
DGtal::Viewer3D< Space ,KSpace >::updateAn2DDomainOrientation(unsigned int domainIndex,
                                                              double xPosition, double yPosition,
                                                              double zPosition, ImageDirection newDirection)
{
  ASSERT( domainIndex < myImageDomainList.size());
  typename Viewer3D< Space ,KSpace >::Image2DDomainD3D &aDomain = myImageDomainList.at(domainIndex);

  Display3D< Space, KSpace>::updateBoundingBox(aDomain.point1);
  Display3D< Space, KSpace>::updateBoundingBox(aDomain.point2);
  Display3D< Space, KSpace>::updateBoundingBox(aDomain.point3);
  Display3D< Space, KSpace>::updateBoundingBox(aDomain.point4);
  aDomain.updateDomainOrientation(newDirection, xPosition, yPosition, zPosition);

  std::vector<typename DGtal::Viewer3D< Space ,KSpace >::LineD3D> vectNewLines= compute2DDomainLineRepresentation(aDomain);
  std::vector<typename DGtal::Viewer3D< Space ,KSpace >::LineD3D> &vectLines = Viewer3D<Space, KSpace>::myLineSetList.at(aDomain.myLineSetIndex);
  vectLines.clear();
  for(unsigned int i=0; i<vectNewLines.size(); i++)
    {
      vectLines.push_back(vectNewLines.at(i));
    }

}


template < typename Space ,typename KSpace >
inline
void
DGtal::Viewer3D< Space ,KSpace >::translateAn2DDomain(unsigned int domainIndex, double xTranslation, double yTranslation, double zTranslation)
{
  typename Viewer3D< Space ,KSpace >::Image2DDomainD3D &anDomain = myImageDomainList.at(domainIndex);
  anDomain.translateDomain(xTranslation, yTranslation, zTranslation);

  Display3D< Space, KSpace>::updateBoundingBox(anDomain.point1);
  Display3D< Space, KSpace>::updateBoundingBox(anDomain.point2);
  Display3D< Space, KSpace>::updateBoundingBox(anDomain.point3);
  Display3D< Space, KSpace>::updateBoundingBox(anDomain.point4);

  std::vector<typename DGtal::Display3D<Space, KSpace>::LineD3D> &vectLines = Viewer3D<Space,KSpace>::myLineSetList.at(anDomain.myLineSetIndex);
  for(unsigned int i=0; i<vectLines.size(); i++){
    typename DGtal::Display3D<Space,KSpace>::LineD3D &aLine = vectLines.at(i);
    aLine.point1[0]=aLine.point1[0]+xTranslation; aLine.point1[1]=aLine.point1[1]+yTranslation; aLine.point1[2]=aLine.point1[2]+zTranslation;
    aLine.point2[0]=aLine.point2[0]+xTranslation; aLine.point2[1]=aLine.point2[1]+yTranslation; aLine.point2[2]=aLine.point2[2]+zTranslation;
  }
}

template < typename Space ,typename KSpace >
inline
std::string
DGtal::Viewer3D< Space ,KSpace >::TextureImage::className() const
{
  return "TextureImage";
}

template <typename Space, typename KSpace>
inline
DGtal::Viewer3D<Space,KSpace> &
DGtal::Viewer3D<Space, KSpace>::operator<<(const DGtal::Color & aColor)
{
  myDefaultColor=aColor;
  return *this;
}

template <typename Space, typename KSpace>
inline
DGtal::Viewer3D<Space, KSpace> &
DGtal::Viewer3D<Space, KSpace>::operator<<(const typename Viewer3D<Space, KSpace>::StreamKey & key)
{
  switch (key)
    {
    case Viewer3D<Space, KSpace>::updateDisplay:
      Viewer3D<Space, KSpace>::updateList();
      break;

    case Viewer3D<Space, KSpace>::addNewList:
      Viewer3D<Space, KSpace>::createNewCubeList();
      break;

    case Viewer3D<Space, KSpace>::shiftSurfelVisu:
      Viewer3D<Space, KSpace>::myCurrentfShiftVisuPrisms+=0.3;
      break;
    }
  return *this;
}

template <typename Space, typename KSpace>
template <typename TDrawableWithViewer3D>
inline
DGtal::Viewer3D<Space, KSpace> &
DGtal::Viewer3D<Space, KSpace>::operator<<( const TDrawableWithViewer3D & object )
{
  BOOST_CONCEPT_ASSERT((CDrawableWithViewer3D< TDrawableWithViewer3D, Space, KSpace >));

  DGtal::Viewer3DFactory<Space,KSpace>::draw(*this, object);
  return *this;
}


///////////////////////////////////////////////////////////////////////////////
// Implementation of inline functions and external operators //

template <typename Space, typename KSpace>
inline
std::ostream&
DGtal::operator<< ( std::ostream & out,
                    const Viewer3D<Space, KSpace> & object )
{
  object.selfDisplay ( out );
  return out;
}

// //
///////////////////////////////////////////////////////////////////////////////


///////////////////////////////////////////////////////////////////////////////

// heritage of parents templates methods //


// end of heritage //
///////////////////////////////////////////////////////////////////////////////

///////////////////////////////////////////////////////////////////////////////

// surcharge of parents methods //


// end of surcharge //
///////////////////////////////////////////////////////////////////////////////

template< typename Space, typename KSpace>
inline
void
DGtal::Viewer3D<Space, KSpace>::drawWithNames()
{
  // JOL: 2014/10/15. This method is called only when the user tries
  // to select some graphic object through QGLViewer. By default,
  // selection is left clic + shift key.
  // JOL: 2014/10/15. This is my addition for interacting with
  // quads. Seems to work well.

  glCallList ( myQuadsMapId );

  glCallList ( myCubesMapId );


  for ( unsigned int i=0; i<Viewer3D<Space, KSpace>::myLineSetList.size(); i++ )
    {
      glCallList ( myLineSetListId+i );
    }

  for ( unsigned int i=0; i<Viewer3D<Space, KSpace>::myBallSetList.size(); i++ )
    {
      glCallList(myBallSetListId+i);
    }

}

template< typename Space, typename KSpace>
inline
void
DGtal::Viewer3D<Space, KSpace>::draw()
{
  
  
  glPushMatrix();
  glMultMatrixd ( manipulatedFrame()->matrix() );
  glPushMatrix();
  glScalef(myGLScaleFactorX, myGLScaleFactorY, myGLScaleFactorZ);

  glMaterialfv(GL_FRONT, GL_SHININESS, myMaterialShininessCoeff);
  glMaterialfv(GL_FRONT, GL_SPECULAR, myMaterialSpecularCoeffs);
  glLightfv(GL_LIGHT0, GL_SPECULAR, myLightSpecularCoeffs);
  glLightfv(GL_LIGHT0, GL_DIFFUSE, myLightDiffuseCoeffs);
  glLightfv(GL_LIGHT0, GL_AMBIENT, myLightAmbientCoeffs);
  if( myLightPositionFixToCamera )
    {
      updateLightCoordsFromCamera();  
    }else
    {  
      glLightfv(GL_LIGHT0, GL_POSITION, myLightPosition);  
    }
  unsigned int i = 0;
  typename vector< typename Viewer3D<Space, KSpace>::ClippingPlaneD3D >::const_iterator it = Viewer3D<Space, KSpace>::myClippingPlaneList.begin();
  
  // OpenGL can't draw more than GL_MAX_CLIP_PLANES clipping plane
  while ( i < GL_MAX_CLIP_PLANES && it !=Viewer3D<Space, KSpace>::myClippingPlaneList.end() )
    {
      double eq [4];
      eq[0]=it->a;
      eq[1]=it->b;
      eq[2]=it->c;
      eq[3]=it->d;
      glEnable ( GL_CLIP_PLANE0+i );
      glClipPlane ( GL_CLIP_PLANE0+i, eq );
      i++;
      it++;
    }
  if (i == GL_MAX_CLIP_PLANES)
    {
      std::cerr <<"Warning maximal clipping plane added" << std::endl;
    }

  Vec centerS = sceneCenter();
  Vec posCam = camera()->position();
  double distCam =sqrt ( ( posCam.x-centerS.x ) * ( posCam.x-centerS.x ) +
                         ( posCam.y-centerS.y ) * ( posCam.y-centerS.y ) +
                         ( posCam.z-centerS.z ) * ( posCam.z-centerS.z ) );
  for(unsigned int j=0; j< myVectTextureImage.size(); j++)
    {
      GLTextureImage &textureImg = myVectTextureImage.at(j);
      glPushName ( textureImg.myTextureName );
      glEnable(GL_TEXTURE_2D);
      glTexEnvf(GL_TEXTURE_ENV, GL_TEXTURE_ENV_MODE, GL_MODULATE);
      glBindTexture(GL_TEXTURE_2D, textureImg.myTextureName);
      glBegin(GL_QUADS);
      glColor4ub ( 255.0, 255.0, 255.0, 255.0 );
      glNormal3d(textureImg.vectNormal[0], textureImg.vectNormal[1], textureImg.vectNormal[2]);

      glTexCoord2f(0, 0);
      glVertex3f(textureImg.point1[0], textureImg.point1[1], textureImg.point1[2]);
      glTexCoord2f(textureImg.myTextureFitX, 0.0);
      glVertex3f(textureImg.point2[0], textureImg.point2[1], textureImg.point2[2]);
      glTexCoord2f(textureImg.myTextureFitX, textureImg.myTextureFitY);
      glVertex3f(textureImg.point3[0], textureImg.point3[1], textureImg.point3[2]);
      glTexCoord2f(0.0, textureImg.myTextureFitY);
      glVertex3f(textureImg.point4[0], textureImg.point4[1], textureImg.point4[2]);
      glEnd();
      glDisable(GL_TEXTURE_2D);

    }


  for ( unsigned int j=0; j< Viewer3D<Space, KSpace>::myLineSetList.size(); j++ )
    {
      if ( Viewer3D<Space, KSpace>::myLineSetList.at ( j ).size() !=0 )
        {
          glLineWidth ( max(myGLLineMinWidth, Viewer3D<Space, KSpace>::myLineSetList.at ( j ).at ( 0 ).width )) ;
        }
      glCallList(myLineSetListId+j);
    }

  glCallList(myPrismListId);
  

  glCallList( myCubesMapId );
      

  for ( unsigned int j=0; j< Viewer3D<Space, KSpace>::myBallSetList.size(); j++ )
    {
      if ( Viewer3D<Space, KSpace>::myBallSetList.at ( j ).size() !=0 )
        {
          glPointSize ( ( Viewer3D<Space, KSpace>::myBallSetList.at ( j ).at ( 0 ).radius ) /distCam );
        }
      glCallList(myBallSetListId+j);
    }

  for ( auto const &bList: Viewer3D<Space, KSpace>::myBallSetList )
    {
      for ( auto const & b: bList)
        {
          glDrawGLBall ( b );
        }
    }

  glDisable(GL_CULL_FACE);
  glCallList(myQuadsMapId);
  if(myViewWire)
    {
      glLineWidth ( max(myGLLineMinWidth,Viewer3D<Space, KSpace>::myMeshDefaultLineWidth /distCam ));
      glCallList(myQuadsMapWiredId);
    }

  glDisable(GL_CULL_FACE);
  glCallList(myTriangleSetListId);
  if(myViewWire)
    {
      glLineWidth ( max(myGLLineMinWidth, Viewer3D<Space, KSpace>::myMeshDefaultLineWidth /distCam ));
      glCallList(myTriangleSetListWiredId);
    }

  glDisable(GL_CULL_FACE);
  glCallList(myPolygonSetListId);
  if(myViewWire)
    {
      glLineWidth (max(myGLLineMinWidth,  Viewer3D<Space, KSpace>::myMeshDefaultLineWidth /distCam ));
      glCallList(myPolygonSetListWiredId);
    }

  if(myIsMovingLight){
    drawLight(GL_LIGHT0);
  }
  
   glPopMatrix();
   glPopMatrix();
}


template< typename Space, typename KSpace>
void
DGtal::Viewer3D<Space, KSpace>::selfDisplay ( std::ostream & out ) const
{
  out << "[Viewer3D]";
}


template< typename Space, typename KSpace>
bool
DGtal::Viewer3D<Space, KSpace>::isValid() const
{
  return true;
}

template< typename Space, typename KSpace>
void
DGtal::Viewer3D<Space, KSpace>::init()
{
  myAutoSaveState = false;
  myIsMovingLight = false;
  myLigthRotationStep = 0.01;
  myRefMouseXPos = 0;
  myRefMouseYPos = 0;
  const Vec cameraPos = camera()->position();

  myLightPositionRefCamera[0] = -100.0f;
  myLightPositionRefCamera[1] = 100.0f;
  myLightPositionRefCamera[2] = 0.0f;  
  updateLightCoordsFromCamera();

  glClearColor (0.0, 0.0, 0.0, 0.0);
  glShadeModel (GL_SMOOTH);  

  glMaterialfv(GL_FRONT, GL_SHININESS, myMaterialShininessCoeff);
  glMaterialfv(GL_FRONT, GL_SPECULAR, myMaterialSpecularCoeffs);
  glLightfv(GL_LIGHT0, GL_SPECULAR, myLightSpecularCoeffs);
  glLightfv(GL_LIGHT0, GL_DIFFUSE, myLightDiffuseCoeffs);
  glLightfv(GL_LIGHT0, GL_AMBIENT, myLightAmbientCoeffs);
  
  glLightfv(GL_LIGHT0, GL_POSITION, myLightPosition);
  
  glEnable(GL_LIGHTING);
  glEnable(GL_LIGHT0);
  glEnable(GL_DEPTH_TEST);
  
  Viewer3D<Space, KSpace>::myMeshDefaultLineWidth=10.0;
  myNbListe=0;
  myViewWire=false;
  myGLScaleFactorX=1.0;
  myGLScaleFactorY=1.0;
  myGLScaleFactorZ=1.0;
  myGLLineMinWidth=1.5;
  setBackgroundColor ( QColor ( 217, 228, 255 ) );
  setForegroundColor ( QColor ( 217, 22, 25 ) );
  myIsDoubleFaceRendering=true;
  Viewer3D<Space, KSpace>::createNewCubeList ( );
  vector<typename Viewer3D<Space, KSpace>::LineD3D> listeLine;
  Viewer3D<Space, KSpace>::myLineSetList.push_back ( listeLine );
  vector<typename Viewer3D<Space, KSpace>::BallD3D> listeBall;
  Viewer3D<Space, KSpace>::myBallSetList.push_back ( listeBall );
  Viewer3D<Space, KSpace>::myCurrentFillColor = Color ( 220, 220, 220 );
  Viewer3D<Space, KSpace>::myCurrentLineColor = Color ( 22, 22, 222, 50 );
  myDefaultBackgroundColor = Color ( backgroundColor().red(), backgroundColor().green(),
                                     backgroundColor().blue() );
  myIsBackgroundDefault=true;
  Viewer3D<Space, KSpace>::myBoundingPtLow[0]=-10.0;//numeric_limits<double>::max( );
  Viewer3D<Space, KSpace>::myBoundingPtLow[1]=-10.0;//numeric_limits<double>::max( );
  Viewer3D<Space, KSpace>::myBoundingPtLow[2]=-10.0;//numeric_limits<double>::max( );

  Viewer3D<Space, KSpace>::myBoundingPtUp[0]=-10.0;//numeric_limits<double>::min( );
  Viewer3D<Space, KSpace>::myBoundingPtUp[1]=-10.0;//numeric_limits<double>::min( );
  Viewer3D<Space, KSpace>:: myBoundingPtUp[2]=-10.0;//numeric_limits<double>::min( );
  Viewer3D<Space, KSpace>::createNewCubeList ( );
  typename std::vector< typename Viewer3D<Space, KSpace>::CubeD3D> aKSCubeList;

  Viewer3D<Space, KSpace>::myCurrentfShiftVisuPrisms=0.0;
  Viewer3D<Space, KSpace>::myDefaultColor= Color ( 255, 255, 255 );
  camera()->showEntireScene();
  setKeyDescription ( Qt::Key_E, "Export the current display into OFF file (just Cube, surfel and SurfelPrism for now)." );
  setKeyDescription ( Qt::Key_W, "Switch display with and without wired view of triangle and quad faces." );
  setKeyDescription ( Qt::Key_T, "Sort elements for display improvements." );
  setKeyDescription ( Qt::Key_L, "Load last visualisation settings (from a .qglviewer.xml file generated by using SHIFT+L)");
  setKeyDescription ( Qt::ShiftModifier+Qt::Key_L, "Save visualisation settings." );
  setKeyDescription ( Qt::Key_B, "Switch background color with White/Black colors." );
  setKeyDescription ( Qt::Key_C, "Show camera informations." );
  setKeyDescription ( Qt::Key_R, "Reset default scale for 3 axes to 1.0f." );
  setKeyDescription ( Qt::Key_D, "Enable/Disable the two side face rendering." );
  setKeyDescription ( Qt::Key_R, "Reset default scale for 3 axes to 1.0f." );
  setKeyDescription ( Qt::Key_M, "Switch the rendering mode bewteen Default, Metallic and Plastic mode." );
  setKeyDescription ( Qt::Key_P, "Switch the light source position mode between the camera mode (default: the light source position is fix according to the camera position) and scene mode (the light source position is fixed according the scene coordinate system)." );
#if !defined (QGLVIEWER_VERSION) || QGLVIEWER_VERSION < 0x020500
  setMouseBindingDescription((Qt::ControlModifier|Qt::ShiftModifier) + Qt::LeftButton, "move light source position defined in the main coordinate system (an x-axis (resp. y-axis) mouse move changes the azimuth (resp. inclination) angle of the light source). Note that light source is always looking at the center point (0,0,0).");
#else
  setMouseBindingDescription(Qt::ControlModifier|Qt::ShiftModifier, Qt::LeftButton, "move light source position defined in the main coordinate system (an x-axis (resp. y-axis) mouse move changes the azimuth (resp. inclination) angle of the light source). Note that light source is always looking at the center point (0,0,0).");
#endif


  glLightModeli(GL_LIGHT_MODEL_TWO_SIDE, GL_TRUE);

#if !defined (QGLVIEWER_VERSION) || QGLVIEWER_VERSION < 0x020500
  setMouseBindingDescription ( Qt::ShiftModifier+Qt::RightButton, "Delete the mouse selected list." );
#else
  setMouseBindingDescription ( Qt::ShiftModifier, Qt::RightButton, "Delete the mouse selected list." );
#endif

  setManipulatedFrame ( new ManipulatedFrame() );
}


template< typename Space, typename KSpace>
void
DGtal::Viewer3D<Space, KSpace>::sortSurfelFromCamera()
{
  CompFarthestVoxelFromCamera comp;
  comp.posCam= camera()->position();

  for (auto &mapElem: Viewer3D<Space, KSpace>::myCubesMap)
    
    {
      DGtal::trace.info() << "sort quad size" << mapElem.second.size() << std::endl;
      sort ( mapElem.second.begin(), mapElem.second.end(), comp );
    }
  CompFarthestSurfelFromCamera compSurf;
  DGtal::trace.info() << "sort surfel size" << Viewer3D<Space, KSpace>::myPrismList.size() << std::endl;
  sort ( Viewer3D<Space, KSpace>::myPrismList.begin(), Viewer3D<Space, KSpace>::myPrismList.end(), compSurf );
}




template< typename Space, typename KSpace>
void
DGtal::Viewer3D<Space, KSpace>::sortTriangleFromCamera()
{
  CompFarthestTriangleFromCamera comp;
  comp.posCam= camera()->position();
  for (auto &listElem: Viewer3D<Space, KSpace>::myTriangleSetList)
    {
      sort ( listElem.begin(), listElem.end(), comp );
    }
}



template< typename Space, typename KSpace>
void
DGtal::Viewer3D<Space, KSpace>::sortQuadFromCamera()
{
  CompFarthestSurfelFromCamera comp;
  comp.posCam= camera()->position();

  for (auto &listElem: Viewer3D<Space, KSpace>::myQuadsMap)
    {
      DGtal::trace.info() << "sort quad size" << listElem.second.size() << std::endl;
      sort ( listElem.second.begin(), listElem.second.end(), comp );
    }
}


template< typename Space, typename KSpace>
void
DGtal::Viewer3D<Space, KSpace>::sortPolygonFromCamera()
{
  CompFarthestPolygonFromCamera comp;
  comp.posCam= camera()->position();

  for (auto &listElem: Viewer3D<Space, KSpace>::myPolygonSetList)
    {
      DGtal::trace.info() << "sort polygon size" << listElem.size() << std::endl;
      sort ( listElem.begin(), listElem.end(), comp );
    }

}




template< typename Space, typename KSpace>
void
DGtal::Viewer3D<Space, KSpace>::postSelection ( const QPoint& point )
{
  camera()->convertClickToLine ( point, myOrig, myDir );
  bool found;
  this->myPosSelector= point;
  mySelectedPoint = camera()->pointUnderPixel ( point, found );
  if ( found )
    {
      DGtal::trace.info() << "Element of liste= " << selectedName() << "selected" << endl;
      // JOL: 2014/10/15
      mySelectedElementId = selectedName();
      void* aData = 0;
      SelectCallbackFct fct = getSelectCallback3D( selectedName(), aData );
      if ( fct ) fct( this, selectedName(), aData );
      // I leave the remaining code.      
      updateList(false);
    }else if (mySelectedElementId != -1)
    {
      mySelectedElementId = -1;
      updateList(false);
    }
}



template< typename Space, typename KSpace>
void
DGtal::Viewer3D<Space, KSpace>::updateList ( bool needToUpdateBoundingBox )
{

  // glDeleteLists
  glDeleteLists(myCubesMapId, 1);
  glDeleteLists(myLineSetListId, myNbLineSetList);
  glDeleteLists(myBallSetListId, myNbBallSetList);
  glDeleteLists(myTriangleSetListId, 1);
  glDeleteLists(myTriangleSetListWiredId, 1);
  glDeleteLists(myPrismListId, 1);
  glDeleteLists(myPolygonSetListId, 1);
  glDeleteLists(myPolygonSetListWiredId, 1);
  glDeleteLists(myQuadsMapId, 1);
  glDeleteLists(myQuadsMapWiredId, 1);

  // Storing ID for each list
  myCubesMapId = glGenLists(1);
  myLineSetListId = glGenLists(Viewer3D<Space, KSpace>::myLineSetList.size());
  myNbLineSetList =  Viewer3D<Space, KSpace>::myLineSetList.size();
  myBallSetListId = glGenLists(Viewer3D<Space, KSpace>::myBallSetList.size());
  myNbBallSetList = Viewer3D<Space, KSpace>::myBallSetList.size();
  myTriangleSetListId = glGenLists(1);
  myTriangleSetListWiredId = glGenLists(1);
  myCubeSetListWiredId = glGenLists(1);
  myPolygonSetListId = glGenLists(1);
  myPolygonSetListWiredId = glGenLists(1);
  myQuadsMapId = glGenLists(1);
  myQuadsMapWiredId = glGenLists(1);
  myPrismListId = glGenLists(1);


  myNbListe=0;

  glEnable ( GL_BLEND );
  glEnable ( GL_MULTISAMPLE_ARB );
  glEnable ( GL_SAMPLE_ALPHA_TO_COVERAGE_ARB );
  glBlendFunc ( GL_SRC_ALPHA, GL_ONE_MINUS_SRC_ALPHA );


  
  glCreateListCubesMaps(Viewer3D<Space, KSpace>::myCubesMap, myCubesMapId);
  

  glCreateListQuadD3D(Viewer3D<Space, KSpace>::myPrismList, myPrismListId);
  myNbListe++;

  for ( unsigned int j=0; j<Viewer3D<Space, KSpace>::myLineSetList.size(); j++ )
    {
      glCreateListLines(Viewer3D<Space, KSpace>::myLineSetList.at(j),  myLineSetListId+j);
      myNbListe++;
    }

  for ( unsigned int j=0; j<Viewer3D<Space, KSpace>::myBallSetList.size(); j++ )
    {
      glCreateListBalls(Viewer3D<Space, KSpace>::myBallSetList.at (j), myBallSetListId+j);
      myNbListe++;
    }


  // First list: quad faces.
  glCreateListQuadMaps(Viewer3D<Space, KSpace>::myQuadsMap, myQuadsMapId);
  myNbListe++;

  // Second list: Wired version of quad face.
  glCreateListQuadMapsWired(Viewer3D<Space, KSpace>::myQuadsMap,myQuadsMapWiredId);
  myNbListe++;

  // Third list: Triangle faces.
  glCreateListTriangles( Viewer3D<Space, KSpace>::myTriangleSetList, myTriangleSetListId);
  myNbListe++;

  // Fourth list: Wired version of triangle face.
  glCreateListTrianglesWired(Viewer3D<Space, KSpace>::myTriangleSetList, myTriangleSetListWiredId);
  myNbListe++;

  // Fifth list: Polygonal faces.
  glCreateListPolygons(Viewer3D<Space, KSpace>::myPolygonSetList, myPolygonSetListId);
  myNbListe++;

  // Sixth list: Wired version of polygonal face.
  glCreateListPolygonsWired(Viewer3D<Space, KSpace>::myPolygonSetList, myPolygonSetListWiredId);
  myNbListe++;


  // Seventh list: Textured images.
  glUpdateTextureImages(myGSImageList);


  if ( needToUpdateBoundingBox )
    {
      setSceneBoundingBox ( qglviewer::Vec ( Viewer3D<Space, KSpace>::myBoundingPtLow[0],
                                             Viewer3D<Space, KSpace>::myBoundingPtLow[1],
                                             Viewer3D<Space, KSpace>::myBoundingPtLow[2] ),
                            qglviewer::Vec ( Viewer3D<Space, KSpace>::myBoundingPtUp[0],
                                             Viewer3D<Space, KSpace>::myBoundingPtUp[1],
                                             Viewer3D<Space, KSpace>::myBoundingPtUp[2] ) );
      showEntireScene();
    }
  glPopMatrix();
}



template< typename Space, typename KSpace>
void
DGtal::Viewer3D<Space, KSpace>::glDrawGLBall ( typename Viewer3D<Space, KSpace>::BallD3D aBall )
{
  double thetaResolution = aBall.resolution;
  double thetaStep= (2.0*M_PI)/thetaResolution;
  double phiResolution = aBall.resolution;
  double phiStep= M_PI/phiResolution;

  double radius = aBall.radius;
  double xCenter = aBall.center[0];
  double yCenter = aBall.center[1];
  double zCenter = aBall.center[2];

  for(unsigned int j =0; j < phiResolution; j++){
    double phi0 = M_PI/2.0-j*phiStep;
    double phi1 = M_PI/2.0-(j+1)*phiStep;
    glBegin(GL_QUAD_STRIP);
    for(unsigned int i =0; i <= thetaResolution; i++){
      double theta0 =  i * thetaStep;
      glColor4ub ( aBall.color.red(), aBall.color.green(), aBall.color.blue(), aBall.color.alpha() );
      glNormal3f(cos(phi0)*cos(theta0), cos(phi0)*sin(theta0), sin(phi0));
      glVertex3f(xCenter+cos(phi0)*cos(theta0)*radius,yCenter+ cos(phi0)*sin(theta0)*radius, zCenter+ sin(phi0)*radius);
      glNormal3f(cos(phi1)*cos(theta0), cos(phi1)*sin(theta0), sin(phi1));
      glVertex3f(xCenter+cos(phi1)*cos(theta0)*radius,yCenter+ cos(phi1)*sin(theta0)*radius, zCenter+ sin(phi1)*radius);
    }
     glEnd();
  }
}

template< typename Space, typename KSpace>
void
DGtal::Viewer3D<Space, KSpace>::mousePressEvent ( QMouseEvent *e )
{
  if(e->modifiers() == (Qt::ControlModifier|Qt::ShiftModifier))
    {
      myIsMovingLight=true;
      myRefMouseXPos = e->x();
      myRefMouseYPos = e->y();
      GLfloat lPos [4];
      lPos[3] = 1.0f;
      if( myLightPositionFixToCamera )
        {
          myLightPositionRefCamera[0] = 0.0f;
          myLightPositionRefCamera[1] = 0.0f;
          myLightPositionRefCamera[2] = 0.0f;
          updateLightCoordsFromCamera();
        }
      myLightR = sqrt( myLightPosition[0]* myLightPosition[0]+
                       myLightPosition[1]* myLightPosition[1]+
                       myLightPosition[2]* myLightPosition[2]);
      myLightTheta = asin( myLightPosition[2]/myLightR);
      myLightPhi = atan2( myLightPosition[1], myLightPosition[0]);
    }
  else
    {
      QGLViewer::mousePressEvent(e);
    }
}

template< typename Space, typename KSpace>
void
DGtal::Viewer3D<Space, KSpace>::mouseReleaseEvent ( QMouseEvent *e )
{
  if(e->modifiers() == (Qt::ControlModifier|Qt::ShiftModifier) || myIsMovingLight){
    myIsMovingLight=false;
    updateGL();
  }else{
    QGLViewer::mouseReleaseEvent(e);
  }
}

template< typename Space, typename KSpace>
void
DGtal::Viewer3D<Space, KSpace>::mouseMoveEvent ( QMouseEvent *e )
{
  if(e->modifiers() == (Qt::ControlModifier|Qt::ShiftModifier)){
    int varX = e->x() - myRefMouseXPos; 
    int varY = e->y() - myRefMouseYPos; 
    myLightPhi += varX*myLigthRotationStep;
    myLightTheta += varY*myLigthRotationStep/2.0;
    myLightPosition[0] = myLightR*cos(myLightTheta)*cos(myLightPhi);
    myLightPosition[1] = myLightR*cos(myLightTheta)*sin(myLightPhi);
    myLightPosition[2] = myLightR*sin(myLightTheta);
    if(myLightPositionFixToCamera){
      updateRelativeCameraFromLightPosition();
    }
    glLightfv(GL_LIGHT0, GL_POSITION, myLightPosition);
    myRefMouseXPos = e->x();
    myRefMouseYPos = e->y();
    updateGL();
  }else{
    QGLViewer::mouseMoveEvent(e);
  }
}




template< typename Space, typename KSpace>
void
DGtal::Viewer3D<Space, KSpace>::keyPressEvent ( QKeyEvent *e )
{
  bool handled = false;

  if( e->key() == Qt::Key_D)
    {
      myIsDoubleFaceRendering = !myIsDoubleFaceRendering;
      if(myIsDoubleFaceRendering)
        glLightModeli(GL_LIGHT_MODEL_TWO_SIDE, GL_TRUE);
      else
        glLightModeli(GL_LIGHT_MODEL_TWO_SIDE, GL_FALSE);
      updateGL();

    }
  if( e->key() == Qt::Key_E)
    {
      trace.info() << "Exporting mesh..." ;
      operator>> <Space, KSpace>(*this, "exportedMesh.off");
      trace.info() << "[done]"<< endl ;
    }
  if( e->key() == Qt::Key_M)
    {
      switch (myRenderingMode)
        {
        case RenderingMode::RenderingDefault : 
          myRenderingMode = RenderingMode::RenderingMetallic;
          break;
        case RenderingMode::RenderingMetallic : 
          myRenderingMode = RenderingMode::RenderingPlastic;
          break;
        case RenderingMode::RenderingPlastic :
          myRenderingMode = RenderingMode::RenderingLambertian;
          break;
        case RenderingMode::RenderingLambertian : 
          myRenderingMode = RenderingMode::RenderingDefault;
          break;
        } 
      updateRenderingCoefficients(myRenderingMode);
    }

  

  if ( ( e->key() ==Qt::Key_W ) )
    {
      myViewWire=!myViewWire;
      updateList(false);
      updateGL();
    }

  if ( ( e->key() ==Qt::Key_P ) )
    {
      myLightPositionFixToCamera =! myLightPositionFixToCamera;
      myLightPositionRefCamera[0] = 0.0f;
      myLightPositionRefCamera[1] = 0.0f;
      myLightPositionRefCamera[2] = 0.0f;
      updateLightCoordsFromCamera();
      if(myLightPositionFixToCamera)
        {
          glLightfv(GL_LIGHT0, GL_POSITION, myLightPosition);
          displayMessage(QString("Light source position fixed to camera."), 3000);
<<<<<<< HEAD
=======
          updateRelativeCameraFromLightPosition();
>>>>>>> 18251f26
        }
      else
        {
          displayMessage(QString("Light source position fixed to main scene."), 3000);
        }
      updateGL();
    }
  
  if ( ( e->key() ==Qt::Key_R ) )
    {
      myGLScaleFactorX=1.0f;
      myGLScaleFactorY=1.0f;
      myGLScaleFactorZ=1.0f;
      updateGL();
    }


  if ( ( e->key() ==Qt::Key_T ) )
    {
      handled=true;
      DGtal::trace.info() << "sorting surfel according camera position....";
      sortSurfelFromCamera();
      sortTriangleFromCamera();
      sortQuadFromCamera();
      sortPolygonFromCamera();
      DGtal::trace.info() << " [done]"<< std::endl;
      updateList(false);
      updateGL();
    }
  if ( ( e->key() ==Qt::Key_B ) )
    {
      handled=true;
      myIsBackgroundDefault=!myIsBackgroundDefault;
      if ( !myIsBackgroundDefault )
        {
          setBackgroundColor ( QColor ( 255, 255,255 ) );
        }
      else
        {
          setBackgroundColor ( QColor ( 217, 228, 255 ) );
        }
      updateGL();
    }

 if ( ( e->key() ==Qt::Key_L ) )
    {
      if(e->modifiers()==Qt::ShiftModifier){
        saveStateToFile();
      }else{
        restoreStateFromFile();
        updateGL();
      }
    }
  if ( ( e->key() ==Qt::Key_C ) )
   {
      handled=true;
      GLint Viewport[4];
      GLdouble Projection[16], Modelview[16];

      glGetIntegerv ( GL_VIEWPORT , Viewport );
      glGetDoublev ( GL_MODELVIEW_MATRIX , Modelview );
      glGetDoublev ( GL_PROJECTION_MATRIX, Projection );

      for ( unsigned short m=0; m<4; ++m )
        {
          for ( unsigned short l=0; l<4; ++l )
            {
              double sum = 0.0;
              for ( unsigned short k=0; k<4; ++k )
                sum += Projection[l+4*k]*Modelview[k+4*m];
            }
        }

      DGtal::trace.info() << "Viewport: ";
      for ( unsigned short l=0; l<4; ++l )
        DGtal::trace.info() << Viewport[l] << ", ";
      DGtal::trace.info() << std::endl;

      Vec cp = camera()->position();
      Vec cd = camera()->viewDirection();
      Vec cup = camera()->upVector();

      DGtal::trace.info() << "camera.position: " ;
      for ( unsigned short l=0; l<3; ++l )
        DGtal::trace.info() << cp[l] << ", ";
      DGtal::trace.info() << std::endl;

      DGtal::trace.info() << "camera.direction: ";
      for ( unsigned short l=0; l<3; ++l )
        DGtal::trace.info() << cd[l] << ", ";
      DGtal::trace.info() << std::endl;

      DGtal::trace.info() << "camera.upVector: ";
      for ( unsigned short l=0; l<3; ++l )
        DGtal::trace.info() << cup[l] << ", ";
      DGtal::trace.info() << std::endl;

      DGtal::trace.info() << "zNear: " << camera()->zNear() << " - zFar: " << camera()->zFar() << std::endl;
    }

  if ( !handled )
    QGLViewer::keyPressEvent ( e );
}




template< typename Space, typename KSpace>
QString
DGtal::Viewer3D<Space, KSpace>::helpString() const
{
  QString text ( "<h2> Viewer3D</h2>" );
  text += "Use the mouse to move the camera around the object. ";
  text += "You can respectively revolve around, zoom and translate with the three mouse buttons. ";
  text += "Left and middle buttons pressed together rotate around the camera view direction axis<br><br>";
  text += "Pressing <b>Alt</b> and one of the function keys (<b>F1</b>..<b>F12</b>) defines a camera keyFrame. ";
  text += "Simply press the function key again to restore it-> Several keyFrames define a ";
  text += "camera path. Paths are saved when you quit the application and restored at next start.<br><br>";
  text += "Press <b>F</b> to display the frame rate, <b>A</b> for the world axis, ";
  text += "<b>Alt+Return</b> for full screen mode and <b>Control+S</b> to save a snapshot. ";
  text += "See the <b>Keyboard</b> tab in this window for a complete shortcut list.<br><br>";
  text += "Double clicks automates single click actions: A left button double click aligns the closer axis with the camera (if close enough). ";
  text += "A middle button double click fits the zoom of the camera and the right button re-centers the scene.<br><br>";
  text += "A left button double click while holding right button pressed defines the camera <i>Revolve Around Ball</i>. ";
  text += "See the <b>Mouse</b> tab and the documentation web pages for details.<br><br>";
  text += "Press <b>Escape</b> to exit the viewer.";
  return text;
}




template< typename Space, typename KSpace>
void
DGtal::Viewer3D<Space, KSpace>::glCreateListCubesMaps(const typename DGtal::Display3D<Space, KSpace>::CubesMap &aCubeMap,
                                                      unsigned int idList){
  glNewList ( idList , GL_COMPILE );
  
  for (auto &mapElem: aCubeMap)
    {
      glPushName ( mapElem.first );
      glEnable ( GL_LIGHTING );
      glBegin ( GL_QUADS );      
      bool useColorSelection = false;
      if(mySelectedElementId == mapElem.first)
        useColorSelection = true;
      
      for (auto   &cube: mapElem.second)
        {
          if(useColorSelection)
            {
              unsigned char m =  (cube.color.red()+ cube.color.green()+ cube.color.blue())/3;
              if(m>128)
                {
                  glColor4ub ( std::max((int)(cube.color.red())-mySelectionColorShift, 0),
                               std::max((int)(cube.color.green())-mySelectionColorShift, 0),
                               std::max((int)(cube.color.blue())-mySelectionColorShift, 0),
                               cube.color.alpha());              
                }
              else{
                glColor4ub ( std::min(cube.color.red()+mySelectionColorShift, 255),
                             std::min(cube.color.green()+mySelectionColorShift, 255),
                             std::min(cube.color.blue()+mySelectionColorShift, 255),
                             cube.color.alpha());              
              } 
            }
          else
            { 
              glColor4ub ( cube.color.red(), cube.color.green(), cube.color.blue(),cube.color.alpha());
            }
          double _width= cube.width;
          //z+
          glNormal3f ( 0.0, 0.0, 1.0 );
          glVertex3f ( cube.center[0]-_width, cube.center[1]+_width, cube.center[2]+_width );
          glVertex3f ( cube.center[0]-_width, cube.center[1]-_width, cube.center[2]+_width );
          glVertex3f ( cube.center[0]+_width, cube.center[1]-_width, cube.center[2]+_width );
          glVertex3f ( cube.center[0]+_width, cube.center[1]+_width, cube.center[2]+_width );
          //z-
          glNormal3f ( 0.0, 0.0, -1.0 );
          glVertex3f ( cube.center[0]-_width, cube.center[1]+_width, cube.center[2]-_width );
          glVertex3f ( cube.center[0]+_width, cube.center[1]+_width, cube.center[2]-_width );
          glVertex3f ( cube.center[0]+_width, cube.center[1]-_width, cube.center[2]-_width );
          glVertex3f ( cube.center[0]-_width, cube.center[1]-_width, cube.center[2]-_width );
          //x+
          glNormal3f ( 1.0, 0.0, 0.0 );
          glVertex3f ( cube.center[0]+_width, cube.center[1]-_width, cube.center[2]+_width );
          glVertex3f ( cube.center[0]+_width, cube.center[1]-_width, cube.center[2]-_width );
          glVertex3f ( cube.center[0]+_width, cube.center[1]+_width, cube.center[2]-_width );
          glVertex3f ( cube.center[0]+_width, cube.center[1]+_width, cube.center[2]+_width );
          //x-
          glNormal3f ( -1.0, 0.0, 0.0 );
          glVertex3f ( cube.center[0]-_width, cube.center[1]-_width, cube.center[2]+_width );
          glVertex3f ( cube.center[0]-_width, cube.center[1]+_width, cube.center[2]+_width );
          glVertex3f ( cube.center[0]-_width, cube.center[1]+_width, cube.center[2]-_width );
          glVertex3f ( cube.center[0]-_width, cube.center[1]-_width, cube.center[2]-_width );
          //y+
          glNormal3f ( 0.0, 1.0, 0.0 );
          glVertex3f ( cube.center[0]-_width, cube.center[1]+_width, cube.center[2]+_width );
          glVertex3f ( cube.center[0]+_width, cube.center[1]+_width, cube.center[2]+_width );
          glVertex3f ( cube.center[0]+_width, cube.center[1]+_width, cube.center[2]-_width );
          glVertex3f ( cube.center[0]-_width, cube.center[1]+_width, cube.center[2]-_width );
          //y-
          glNormal3f ( 0.0, -1.0, 0.0 );
          glVertex3f ( cube.center[0]-_width, cube.center[1]-_width, cube.center[2]+_width );
          glVertex3f ( cube.center[0]-_width, cube.center[1]-_width, cube.center[2]-_width );
          glVertex3f ( cube.center[0]+_width, cube.center[1]-_width, cube.center[2]-_width );
          glVertex3f ( cube.center[0]+_width, cube.center[1]-_width, cube.center[2]+_width );
        }
      glEnd();
      glPopName();
    }
  glEndList();
}



template< typename Space, typename KSpace>
void
DGtal::Viewer3D<Space, KSpace>::glCreateListQuadD3D(const VectorQuad &aVectQuad,
                                                    unsigned int idList){
  glNewList ( idList, GL_COMPILE );
  glPushName ( myNbListe );
  glEnable ( GL_DEPTH_TEST );
  glEnable ( GL_BLEND );
  glEnable ( GL_MULTISAMPLE_ARB );
  glEnable ( GL_SAMPLE_ALPHA_TO_COVERAGE_ARB );
  glBlendFunc ( GL_SRC_ALPHA, GL_ONE_MINUS_SRC_ALPHA );

  glBegin ( GL_QUADS );
  for ( auto const &q: aVectQuad )
    {
      glColor4ub ( q.color.red(), q.color.green(),
                   q.color.blue(), q.color.alpha() );
      glNormal3f ( q.nx, q.ny, q.nz );
      glVertex3f ( q.point1[0], q.point1[1] , q.point1[2] );
      glVertex3f ( q.point2[0], q.point2[1] , q.point2[2] );
      glVertex3f ( q.point3[0], q.point3[1] , q.point3[2] );
      glVertex3f ( q.point4[0], q.point4[1] , q.point4[2] );
    }
  glEnd();
  glEndList();
}



template< typename Space, typename KSpace>
void
DGtal::Viewer3D<Space, KSpace>::glCreateListLines(const VectorLine &aVectLine,
                                                  unsigned int idList){
  glNewList ( idList, GL_COMPILE );
  glDisable ( GL_LIGHTING );
  glPushName ( myNbListe );
  glBegin ( GL_LINES );
  for (auto const &l: aVectLine )
    {
      glColor4ub ( l.color.red(), l.color.green(),
                   l.color.blue(), l.color.alpha() );
      glVertex3f ( l.point1[0], l.point1[1], l.point1[2] );
      glVertex3f ( l.point2[0], l.point2[1], l.point2[2] );
    }
  glEnd();
  glEnable ( GL_LIGHTING );
  glEndList();
}



template< typename Space, typename KSpace>
void
DGtal::Viewer3D<Space, KSpace>::glCreateListBalls(const VectorBall &aVectBall,
                                                  unsigned int idList){
  glNewList ( idList, GL_COMPILE );
  glDepthMask ( GL_TRUE );
  glDisable ( GL_TEXTURE_2D );
  glDisable ( GL_POINT_SMOOTH );
  glDisable ( GL_LIGHTING );

  glPushName ( myNbListe );
  glBegin ( GL_POINTS );
  for ( auto const &ball: aVectBall )
    {
      glColor4ub ( ball.color.red(), ball.color.green(), ball.color.blue(), ball.color.alpha() );
      glVertex3f ( ball.center[0], ball.center[1], ball.center[2] );
    }
  glEnd();
  glEnable ( GL_LIGHTING );
  glEndList();
}




template< typename Space, typename KSpace>
void
DGtal::Viewer3D<Space, KSpace>::glCreateListQuadMaps(const typename DGtal::Display3D<Space, KSpace>::QuadsMap &aQuadMap,
                                                    unsigned int idList){
  glNewList ( idList, GL_COMPILE );
  for (auto & mapElem: aQuadMap)
    {
      glPushName ( mapElem.first );
      glEnable ( GL_LIGHTING );
      glBegin ( GL_QUADS );
      bool useColorSelection = false;
      if(mySelectedElementId == mapElem.first)
        useColorSelection = true;
      
      for (auto &q: mapElem.second)
        {
          if(useColorSelection)
            {
              unsigned char m = (q.color.red()+ q.color.green()+ q.color.blue())/3;
              if(m>128)
                {
                  glColor4ub ( std::max((int)(q.color.red())-mySelectionColorShift, 0),
                               std::max((int)(q.color.green())-mySelectionColorShift, 0),
                               std::max((int)(q.color.blue())-mySelectionColorShift, 0),
                               q.color.alpha());              
                }
              else{
                glColor4ub ( std::min(q.color.red()+mySelectionColorShift, 255),
                             std::min(q.color.green()+mySelectionColorShift, 255),
                             std::min(q.color.blue()+mySelectionColorShift, 255),
                             q.color.alpha());              
              } 
            }
          else
            {
              glColor4ub ( q.color.red(), q.color.green(), q.color.blue(), q.color.alpha());              
              
            }

          glNormal3f ( q.nx, q.ny ,q.nz );
          glVertex3f ( q.point1[0], q.point1[1], q.point1[2] );
          glVertex3f ( q.point2[0], q.point2[1], q.point2[2] );
          glVertex3f ( q.point3[0], q.point3[1], q.point3[2] );
          glVertex3f ( q.point4[0], q.point4[1], q.point4[2] );
        }
      glEnd();
      glPopName();
    }
  glEndList();
}




template< typename Space, typename KSpace>
void
DGtal::Viewer3D<Space, KSpace>::glCreateListQuadMapsWired(const typename DGtal::Display3D<Space, KSpace>::QuadsMap &aQuadMap,
                                                         unsigned int idList){
  glNewList ( idList, GL_COMPILE );
  glPushName ( myNbListe );
  glDisable ( GL_LIGHTING );
  glBegin ( GL_LINES );
  
  for (auto const &mapElem: aQuadMap)
    {
      for(auto const &q: mapElem.second)
        {
          glColor4ub ( 150.0,150.0,150.0,255.0 );
          glColor4ub ( Viewer3D<Space, KSpace>::myCurrentLineColor.red(),
                       Viewer3D<Space, KSpace>::myCurrentLineColor.green(),
                       Viewer3D<Space, KSpace>::myCurrentLineColor.blue(),
                       Viewer3D<Space, KSpace>::myCurrentLineColor.alpha() );
          glVertex3f ( q.point1[0], q.point1[1], q.point1[2] );
          glVertex3f ( q.point2[0], q.point2[1], q.point2[2] );
          glVertex3f ( q.point2[0], q.point2[1], q.point2[2] );
          glColor4ub ( Viewer3D<Space, KSpace>::myCurrentLineColor.red(),
                       Viewer3D<Space, KSpace>::myCurrentLineColor.green(),
                       Viewer3D<Space, KSpace>::myCurrentLineColor.blue(),
                       Viewer3D<Space, KSpace>::myCurrentLineColor.alpha() );
          glVertex3f ( q.point3[0], q.point3[1], q.point3[2] );
          glVertex3f ( q.point3[0], q.point3[1], q.point3[2] );
          glVertex3f ( q.point4[0], q.point4[1], q.point4[2] );
          glColor4ub ( Viewer3D<Space, KSpace>::myCurrentLineColor.red(),
                       Viewer3D<Space, KSpace>::myCurrentLineColor.green(),
                       Viewer3D<Space, KSpace>::myCurrentLineColor.blue(),
                       Viewer3D<Space, KSpace>::myCurrentLineColor.alpha() );
          glVertex3f ( q.point4[0], q.point4[1], q.point4[2] );
          glVertex3f ( q.point1[0], q.point1[1], q.point1[2] );
        }
    }
  glEnd();
  glEndList();

}


template< typename Space, typename KSpace>
void
DGtal::Viewer3D<Space, KSpace>::glCreateListTriangles(const std::vector<VectorTriangle> &aVectTriangle,
                                                     unsigned int idList){
  glNewList ( idList, GL_COMPILE );
  glPushName ( myNbListe );
  glEnable ( GL_LIGHTING );
  glBegin ( GL_TRIANGLES );
  for(auto const &tList: aVectTriangle)
    {
      for (auto const &t: tList)
        {
          glColor4ub (t.color.red(),t.color.green(),t.color.blue(),t.color.alpha() );
          glNormal3f (t.nx,t.ny ,t.nz );
          glVertex3f (t.point1[0],t.point1[1],t.point1[2] );
          glVertex3f (t.point2[0],t.point2[1],t.point2[2] );
          glVertex3f (t.point3[0],t.point3[1],t.point3[2] );
        }
    }
  glEnd();
  glEndList();
}


template< typename Space, typename KSpace>
void
DGtal::Viewer3D<Space, KSpace>::glCreateListTrianglesWired(const std::vector<VectorTriangle> &aVectTriangle,
                                                          unsigned int idList){
  glNewList ( idList, GL_COMPILE );
  glPushName ( myNbListe );
  glDisable ( GL_LIGHTING );
  glBegin ( GL_LINES );
  for (auto const &tList: aVectTriangle)
    {
      for (auto const &t: tList)
        {
          glColor4ub ( Viewer3D<Space, KSpace>::myCurrentLineColor.red(),
                       Viewer3D<Space, KSpace>::myCurrentLineColor.green(),
                       Viewer3D<Space, KSpace>::myCurrentLineColor.blue(),
                       Viewer3D<Space, KSpace>::myCurrentLineColor.alpha() );
          glVertex3f (t.point1[0],t.point1[1],t.point1[2] );
          glVertex3f (t.point2[0],t.point2[1],t.point2[2] );
          glVertex3f (t.point2[0],t.point2[1],t.point2[2] );
          glVertex3f (t.point3[0],t.point3[1],t.point3[2] );
          glVertex3f (t.point3[0],t.point3[1],t.point3[2] );
          glVertex3f (t.point1[0],t.point1[1],t.point1[2] );
        }
    }
  glEnd();
  glEndList();

}



template< typename Space, typename KSpace>
void
DGtal::Viewer3D<Space, KSpace>::glCreateListPolygons(const std::vector<VectorPolygon>  &aVectPolygon,
                                                     unsigned int idList){
  glNewList ( idList, GL_COMPILE );
  glPushName ( myNbListe );
  glEnable ( GL_LIGHTING );
  
  for(auto const &pList: aVectPolygon)
    {
      for (auto const &p: pList)
        {
          glBegin ( GL_POLYGON );
          glColor4ub ( p.color.red(), p.color.green(), p.color.blue(), p.color.alpha() );
          glNormal3f ( p.nx, p.ny ,p.nz );
          for(unsigned int j=0;j < (p.vertices).size();j++)
            {
              glVertex3f ( (p.vertices).at(j)[0], (p.vertices).at(j)[1], (p.vertices).at ( j )[2] );
            }
          glEnd();
        }
    }
  glEndList();
}



template< typename Space, typename KSpace>
void
DGtal::Viewer3D<Space, KSpace>::glCreateListPolygonsWired(const std::vector<VectorPolygon>  &aVectPolygon,
                                                          unsigned int idList){
  glNewList ( idList, GL_COMPILE );
  glPushName ( myNbListe );
  glDisable ( GL_LIGHTING );
  glBegin ( GL_LINES );
  for(auto const &pList: aVectPolygon)
    { 
      for (auto const &p: pList)
        {
          glColor4ub ( Viewer3D<Space, KSpace>::myCurrentLineColor.red(),
                       Viewer3D<Space, KSpace>::myCurrentLineColor.green(),
                       Viewer3D<Space, KSpace>::myCurrentLineColor.blue() ,
                       Viewer3D<Space, KSpace>::myCurrentLineColor.alpha() );
          for(unsigned int j=0;j < (p.vertices).size();j++)
            {
              glVertex3f ( (p.vertices).at(j)[0], (p.vertices).at(j)[1], (p.vertices).at ( j )[2] );
              glVertex3f ( (p.vertices).at((j+1)%(p.vertices).size())[0],
                           (p.vertices).at((j+1)%(p.vertices).size())[1],
                           (p.vertices).at ( (j+1)%(p.vertices).size() )[2] );
            }
        }
    }
  glEnd();
  glEndList();
}



template< typename Space, typename KSpace>
void
DGtal::Viewer3D<Space, KSpace>::glUpdateTextureImages(const  VectorTextureImage &aVectImage){

  for(unsigned int j=0; j<myVectTextureImage.size(); j++){
    glDeleteTextures(1,&(myVectTextureImage[j].myTextureName));
  }
  myVectTextureImage.clear();
  for(unsigned int j=0; j<aVectImage.size(); j++)
    {
      typename Viewer3D<Space, KSpace>::TextureImage  aGSImage = aVectImage.at(j);
      GLTextureImage textureImg(aGSImage);

      glGenTextures(1, &textureImg.myTextureName);
      glBindTexture(GL_TEXTURE_2D, textureImg.myTextureName);

      glTexParameteri(GL_TEXTURE_2D, GL_TEXTURE_WRAP_S, GL_REPEAT);
      glTexParameteri(GL_TEXTURE_2D, GL_TEXTURE_WRAP_T, GL_REPEAT);
      glTexParameteri(GL_TEXTURE_2D, GL_TEXTURE_MAG_FILTER, GL_NEAREST);
      glTexParameteri(GL_TEXTURE_2D, GL_TEXTURE_MIN_FILTER, GL_NEAREST);
      if(textureImg.myMode==Viewer3D<Space, KSpace>::GrayScaleMode)
        {
          glTexImage2D(GL_TEXTURE_2D, 0, GL_LUMINANCE, textureImg.myBufferWidth, textureImg.myBufferHeight, 0,
                       GL_LUMINANCE, GL_UNSIGNED_BYTE, textureImg.myTextureImageBufferGS);
        }else if(textureImg.myMode==Viewer3D<Space, KSpace>::RGBMode)
        {
          glTexImage2D(GL_TEXTURE_2D, 0, GL_RGB, textureImg.myBufferWidth, textureImg.myBufferHeight, 0,
                       GL_RGB, GL_UNSIGNED_BYTE, textureImg.myTextureImageBufferRGB);
        }
      myVectTextureImage.push_back(textureImg);
    }
}



template< typename Space, typename KSpace>
QDomElement
DGtal::Viewer3D<Space, KSpace>::domElement(const QString& name, QDomDocument& document) const
{
  // Creates a custom node for a light  position
  QDomElement de = document.createElement("Light");
  de.setAttribute("pos_light_x", myLightPosition[0]);
  de.setAttribute("pos_light_y", myLightPosition[1]);
  de.setAttribute("pos_light_z", myLightPosition[2]);
  // Get default state domElement and append custom node
  QDomElement res = QGLViewer::domElement(name, document);
  res.appendChild(de);
  return res;
}





template< typename Space, typename KSpace>
void
DGtal::Viewer3D<Space, KSpace>::initFromDOMElement(const QDomElement& element)
{
  // Restore standard state
  QGLViewer::initFromDOMElement(element);
  QDomElement child=element.firstChild().toElement();
  while (!child.isNull())
  {
    if (child.tagName() == "Light")
    {
      if (child.hasAttribute("pos_light_x")){
        myLightPosition[0] = child.attribute("pos_light_x").toDouble();
      }
      
      if (child.hasAttribute("pos_light_y")){
        myLightPosition[1] = child.attribute("pos_light_y").toDouble();
      }
      if (child.hasAttribute("pos_light_z")){
        myLightPosition[2] = child.attribute("pos_light_z").toDouble();
      }
    }
    child = child.nextSibling().toElement();
  }
  if(myLightPositionFixToCamera){
    const Vec cameraPos = camera()->position();
    updateRelativeCameraFromLightPosition();
  }

  updateGL();
}


template< typename Space, typename KSpace>
void
DGtal::Viewer3D<Space, KSpace>::closeEvent	(	QCloseEvent * 	e	){
  if (myAutoSaveState)
  {
    saveStateToFile();
  }
  QGLWidget::closeEvent(e);
}


template< typename Space, typename KSpace>
void 
DGtal::Viewer3D<Space, KSpace>::setGLMaterialShininessCoefficient(const GLfloat matShininessCoeff)
{
  myMaterialShininessCoeff = matShininessCoeff;  
  updateGL();
}


template< typename Space, typename KSpace>
void 
DGtal::Viewer3D<Space, KSpace>::setGLLightAmbientCoefficients(const GLfloat lightAmbientCoeffs [4])
{
  myLightAmbientCoeffs[0] =  lightAmbientCoeffs[0];
  myLightAmbientCoeffs[1] =  lightAmbientCoeffs[1];
  myLightAmbientCoeffs[2] =  lightAmbientCoeffs[2];
  myLightAmbientCoeffs[3] =  lightAmbientCoeffs[3]; 
  updateGL();
}


template< typename Space, typename KSpace>
void 
DGtal::Viewer3D<Space, KSpace>::setGLLightDiffuseCoefficients(const GLfloat lightDiffuseCoeffs [4])
{
  myLightDiffuseCoeffs[0] =  lightDiffuseCoeffs[0];
  myLightDiffuseCoeffs[1] =  lightDiffuseCoeffs[1];
  myLightDiffuseCoeffs[2] =  lightDiffuseCoeffs[2];
  myLightDiffuseCoeffs[3] =  lightDiffuseCoeffs[3];
  updateGL();
}


template< typename Space, typename KSpace>
void 
DGtal::Viewer3D<Space, KSpace>::updateRenderingCoefficients(const RenderingMode aRenderMode)
{
  stringstream ss; 
  ss << "Rendering mode ";
    
  GLfloat newCoefDiff, newCoefSpec = 1.0f;
  switch (aRenderMode) 
    {
    case RenderingMode::RenderingDefault :
      newCoefDiff = myDefaultRenderDiff;
      newCoefSpec = myDefaultRenderSpec;
      ss << "Default (diffuse with few specular)";
      break;
    case RenderingMode::RenderingMetallic :
      newCoefDiff = myMetallicRenderDiff;
      newCoefSpec = myMetallicRenderSpec;
      ss << "Metallic (diffuse with specular)";
      break;
    case RenderingMode::RenderingPlastic :
      newCoefDiff = myPlasticRenderDiff;
      newCoefSpec = myPlasticRenderSpec;
      ss << "Plastic (few diffuse with large specular)";
      break;
    case RenderingMode::RenderingLambertian :
      newCoefDiff = myLambertRenderDiff;
      newCoefSpec = myLambertRenderSpec;
      ss << "Lambertian (only diffuse)";
      break;
    }
  for (unsigned int i = 0; i<3; i++) 
    myLightDiffuseCoeffs[i] = newCoefDiff;
  myLightDiffuseCoeffs[3] = 1.0;
  for (unsigned int i = 0; i<3; i++) 
    myLightSpecularCoeffs[i] = newCoefSpec;
  myLightSpecularCoeffs[3] = 1.0;
  displayMessage(QString(ss.str().c_str()), 3000);
 updateGL();
}



template< typename Space, typename KSpace>
void
DGtal::Viewer3D<Space, KSpace>::setGLLightSpecularCoefficients(const GLfloat lightSpecularCoeffs [4])
{
  myLightSpecularCoeffs[0] =  lightSpecularCoeffs[0];
  myLightSpecularCoeffs[1] =  lightSpecularCoeffs[1];
  myLightSpecularCoeffs[2] =  lightSpecularCoeffs[2];
  myLightSpecularCoeffs[3] =  lightSpecularCoeffs[3];
  updateGL();
}


template<typename Space, typename KSpace>
inline
void 
DGtal::Viewer3D<Space, KSpace>::show(){
  QGLWidget::show();
  updateList(false);
}


template<typename Space, typename KSpace>
inline
void 
DGtal::Viewer3D<Space, KSpace>::paintGL(){
	if (displaysInStereo())
	{
		for (int view=1; view>=0; --view)
		{
			// Clears screen, set model view matrix with shifted matrix for ith buffer
			preDrawStereo(view);
                        postDraw();
                  	// Used defined method. Default is empty
			if (camera()->frame()->isManipulated())
                          fastDraw();
			else
                          draw();
		
		}
	}
	else
	{
		// Clears screen, set model view matrix...
		preDraw();
		postDraw();
                // Used defined method. Default calls draw()
		if (camera()->frame()->isManipulated())
			fastDraw();
		else
                  draw();
		// Add visual hints: axis, camera, grid...
		
	}
	Q_EMIT drawFinished(true);
}


template< typename Space, typename KSpace>
void DGtal::Viewer3D<Space, KSpace>::updateLightCoordsFromCamera() {
  qreal posLCam[3]; posLCam[0] = myLightPositionRefCamera[0];  posLCam[1] = myLightPositionRefCamera[1];  posLCam[2] = myLightPositionRefCamera[2];  
  qreal posL[3];
  camera()->getWorldCoordinatesOf(posLCam, posL); 
  myLightPosition[0] = static_cast<GLfloat>(posL[0]);
  myLightPosition[1] = static_cast<GLfloat>(posL[1]);
  myLightPosition[2] = static_cast<GLfloat>(posL[2]);
  myLightPosition[3] = 1.0f;
}



template< typename Space, typename KSpace>
void DGtal::Viewer3D<Space, KSpace>::updateRelativeCameraFromLightPosition() {
  qreal posL[3]; posL[0] = myLightPosition[0];  posL[1] = myLightPosition[1];  posL[2] = myLightPosition[2];  
  qreal posLCam[3];
  camera()->getCameraCoordinatesOf(posL, posLCam); 
  myLightPositionRefCamera[0] = posLCam[0];
  myLightPositionRefCamera[1] = posLCam[1];
  myLightPositionRefCamera[2] = posLCam[2];
}<|MERGE_RESOLUTION|>--- conflicted
+++ resolved
@@ -678,13 +678,13 @@
   glLightfv(GL_LIGHT0, GL_SPECULAR, myLightSpecularCoeffs);
   glLightfv(GL_LIGHT0, GL_DIFFUSE, myLightDiffuseCoeffs);
   glLightfv(GL_LIGHT0, GL_AMBIENT, myLightAmbientCoeffs);
-  if( myLightPositionFixToCamera )
-    {
-      updateLightCoordsFromCamera();  
-    }else
-    {  
-      glLightfv(GL_LIGHT0, GL_POSITION, myLightPosition);  
-    }
+  if( myLightPositionFixToCamera ){
+        updateLightCoordsFromCamera();  
+  }else{
+    updateRelativeCameraFromLightPosition();
+  }
+  glLightfv(GL_LIGHT0, GL_POSITION, myLightPosition);  
+  
   unsigned int i = 0;
   typename vector< typename Viewer3D<Space, KSpace>::ClippingPlaneD3D >::const_iterator it = Viewer3D<Space, KSpace>::myClippingPlaneList.begin();
   
@@ -891,7 +891,7 @@
   setKeyDescription ( Qt::Key_D, "Enable/Disable the two side face rendering." );
   setKeyDescription ( Qt::Key_R, "Reset default scale for 3 axes to 1.0f." );
   setKeyDescription ( Qt::Key_M, "Switch the rendering mode bewteen Default, Metallic and Plastic mode." );
-  setKeyDescription ( Qt::Key_P, "Switch the light source position mode between the camera mode (default: the light source position is fix according to the camera position) and scene mode (the light source position is fixed according the scene coordinate system)." );
+  setKeyDescription ( Qt::Key_P, "Switch the light source position mode between the camera mode (default: the light source position is fixed according to the camera position) and scene mode (the light source position is fixed according the scene coordinate system)." );
 #if !defined (QGLVIEWER_VERSION) || QGLVIEWER_VERSION < 0x020500
   setMouseBindingDescription((Qt::ControlModifier|Qt::ShiftModifier) + Qt::LeftButton, "move light source position defined in the main coordinate system (an x-axis (resp. y-axis) mouse move changes the azimuth (resp. inclination) angle of the light source). Note that light source is always looking at the center point (0,0,0).");
 #else
@@ -1154,10 +1154,7 @@
       lPos[3] = 1.0f;
       if( myLightPositionFixToCamera )
         {
-          myLightPositionRefCamera[0] = 0.0f;
-          myLightPositionRefCamera[1] = 0.0f;
-          myLightPositionRefCamera[2] = 0.0f;
-          updateLightCoordsFromCamera();
+           updateLightCoordsFromCamera();
         }
       myLightR = sqrt( myLightPosition[0]* myLightPosition[0]+
                        myLightPosition[1]* myLightPosition[1]+
@@ -1264,22 +1261,16 @@
   if ( ( e->key() ==Qt::Key_P ) )
     {
       myLightPositionFixToCamera =! myLightPositionFixToCamera;
-      myLightPositionRefCamera[0] = 0.0f;
-      myLightPositionRefCamera[1] = 0.0f;
-      myLightPositionRefCamera[2] = 0.0f;
       updateLightCoordsFromCamera();
       if(myLightPositionFixToCamera)
         {
-          glLightfv(GL_LIGHT0, GL_POSITION, myLightPosition);
           displayMessage(QString("Light source position fixed to camera."), 3000);
-<<<<<<< HEAD
-=======
           updateRelativeCameraFromLightPosition();
->>>>>>> 18251f26
         }
       else
         {
           displayMessage(QString("Light source position fixed to main scene."), 3000);
+          //updateLightCoordsFromCamera();
         }
       updateGL();
     }
