--- conflicted
+++ resolved
@@ -159,20 +159,12 @@
 // Mesh
 
 
-<<<<<<< HEAD
 // StandardDSS6Computer
+template <typename Space, typename KSpace>
 template <typename TIterator, typename TInteger, int connectivity>
 inline
-void DGtal::Display3DFactory::drawAsPoints( Display3D & display, 
-					    const DGtal::StandardDSS6Computer<TIterator,TInteger,connectivity> & a )
-=======
-// ArithmeticalDSS3d
-template <typename Space, typename KSpace>
-template <typename TIterator, typename TInteger, int connectivity>
-inline
 void DGtal::Display3DFactory<Space,KSpace>::drawAsBalls( Display3D<Space, KSpace> & display,
-							 const DGtal::ArithmeticalDSS3d<TIterator,TInteger,connectivity> & a )
->>>>>>> 970e626a
+							 const DGtal::StandardDSS6Computer<TIterator,TInteger,connectivity> & a )
 {
   typedef TIterator ConstIterator;
   typedef typename IteratorCirculatorTraits<ConstIterator>::Value Point3d;
@@ -204,15 +196,9 @@
 template <typename Space, typename KSpace>
 template <typename TIterator, typename TInteger, int connectivity>
 inline
-<<<<<<< HEAD
-void 
-DGtal::Display3DFactory::drawAsBoundingBox( Display3D & display, 
-					    const DGtal::StandardDSS6Computer<TIterator,TInteger,connectivity> & a )
-=======
 void
 DGtal::Display3DFactory<Space,KSpace>::drawAsBoundingBox( Display3D<Space, KSpace> & display,
-							  const DGtal::ArithmeticalDSS3d<TIterator,TInteger,connectivity> & a )
->>>>>>> 970e626a
+							  const DGtal::StandardDSS6Computer<TIterator,TInteger,connectivity> & a )
 {
 
   typedef TIterator ConstIterator;
@@ -329,13 +315,8 @@
 template <typename Space, typename KSpace>
 template <typename TIterator, typename TInteger, int connectivity>
 inline
-<<<<<<< HEAD
-void DGtal::Display3DFactory::draw( Display3D & display, 
-				    const DGtal::StandardDSS6Computer<TIterator,TInteger,connectivity> & a )
-=======
-void DGtal::Display3DFactory<Space,KSpace>::draw( Display3D<Space, KSpace> & display,
-						  const DGtal::ArithmeticalDSS3d<TIterator,TInteger,connectivity> & a )
->>>>>>> 970e626a
+void DGtal::Display3DFactory<Space,KSpace>::draw( Display3D<Space, KSpace> & display,
+						  const DGtal::StandardDSS6Computer<TIterator,TInteger,connectivity> & a )
 {
   std::string mode = display.getMode( a.className() );
   if ( mode == "BoundingBox" )
