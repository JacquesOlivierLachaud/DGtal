--- conflicted
+++ resolved
@@ -102,16 +102,12 @@
 template <typename TContainer>
 inline
 TContainer
-<<<<<<< HEAD
-DGtal::GenericReader<TContainer, 2>::import(const std::string &filename)  throw(DGtal::IOException){
-=======
 DGtal::GenericReader<TContainer, 2>::import(const std::string &filename,
 #ifdef WITH_HDF5
 					    const std::string & datasetName)  throw(DGtal::IOException){
 #else
   const std::string & UNUSED(datasetName))  throw(DGtal::IOException){
 #endif
->>>>>>> a57d442e
   DGtal::IOException dgtalio;
   //Getting image extension
   std::string extension = filename.substr(filename.find_last_of(".") + 1);
@@ -145,9 +141,6 @@
 
 
 
-<<<<<<< HEAD
 
-=======
->>>>>>> a57d442e
 //                                                                           //
 ///////////////////////////////////////////////////////////////////////////////