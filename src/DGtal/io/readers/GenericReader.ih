/**
 *  This program is free software: you can redistribute it and/or modify
 *  it under the terms of the GNU Lesser General Public License as
 *  published by the Free Software Foundation, either version 3 of the
 *  License, or  (at your option) any later version.
 *
 *  This program is distributed in the hope that it will be useful,
 *  but WITHOUT ANY WARRANTY; without even the implied warranty of
 *  MERCHANTABILITY or FITNESS FOR A PARTICULAR PURPOSE.  See the
 *  GNU General Public License for more details.
 *
 *  You should have received a copy of the GNU General Public License
 *  along with this program.  If not, see <http://www.gnu.org/licenses/>.
 *
 **/

/**
 * @file GenericReader.ih
 * @author Bertrand Kerautret (\c kerautre@loria.fr )
 * LORIA (CNRS, UMR 7503), University of Nancy, France
 *
 * @date 2013/05/01
 *
 * Implementation of inline methods defined in GenericReader.h
 *
 * This file is part of the DGtal library.
 */


//////////////////////////////////////////////////////////////////////////////
#include <cstdlib>
//////////////////////////////////////////////////////////////////////////////

///////////////////////////////////////////////////////////////////////////////
// IMPLEMENTATION of inline functions.





template <typename TContainer, int TDim>
inline
TContainer
DGtal::GenericReader<TContainer, TDim>::import(const std::string &filename, std::vector<unsigned int> dimSpace)  throw(DGtal::IOException){
  DGtal::IOException dgtalio;
  std::string extension = filename.substr(filename.find_last_of(".") + 1);
  if(extension!="raw"){
	trace.error() << "Extension " << extension<< " not yet implemented in n dimension for DGtal GenericReader (only raw images are actually implemented in Nd." << std::endl;
	throw dgtalio;
  }else{
	typename TContainer::Point aPointDim;
	for(unsigned int i=0; i< dimSpace.size(); i++){
	  aPointDim[i]= dimSpace[i];
	}
	return RawReader< TContainer >::importRaw8 ( filename, aPointDim  );
  }

}



template <typename TContainer>
inline
TContainer
DGtal::GenericReader<TContainer, 3>::import(const std::string &filename,
<<<<<<< HEAD
                                            const std::string & datasetName,
					    unsigned int x, unsigned int y, unsigned int z)  throw(DGtal::IOException){
=======
						unsigned int x, unsigned int y, unsigned int z)  throw(DGtal::IOException){
>>>>>>> c1348076
  DGtal::IOException dgtalio;
  std::string extension = filename.substr(filename.find_last_of(".") + 1);

  if(extension=="vol"){
	return  VolReader<TContainer>::importVol( filename );
  }else  if(extension=="longvol"){
	return  LongvolReader<TContainer>::importLongvol( filename );
  }else  if(extension=="pgm3d"|| extension=="pgm3D" ||extension=="p3d" || extension=="pgm"){
	return PGMReader<TContainer>::importPGM3D(filename);
  } else if(extension=="raw"){
<<<<<<< HEAD
    ASSERT(x!=0 && y!=0 && z!=0); 
    typename TContainer::Point pt (x,y,z);
    return RawReader< TContainer >::importRaw8 ( filename, pt  );
  }
#ifdef WITH_HDF5
  else if (extension=="h5"){
    return HDF5Reader<TContainer>::importHDF5_3D(filename, datasetName); 
  }
#endif
  else{
    trace.error() << "Extension " << extension<< " not yet implemented in DGtal GenericReader." << std::endl;
    throw dgtalio;
=======
	ASSERT(x!=0 && y!=0 && z!=0);
	typename TContainer::Point pt (x,y,z);
	return RawReader< TContainer >::importRaw8 ( filename, pt  );
#ifdef WITH_ITK
  } else  if(extension=="dcm"){
	return  DicomReader<TContainer>::importDicom( filename );
#endif
  } else{
	trace.error() << "Extension " << extension<< " not yet implemented in DGtal GenericReader." << std::endl;
	throw dgtalio;
>>>>>>> c1348076
  }
}



template <typename TContainer>
inline
TContainer
DGtal::GenericReader<TContainer, 2>::import(const std::string &filename, 
					    const std::string & UNUSED(datasetName))  throw(DGtal::IOException){
  DGtal::IOException dgtalio;
  //Getting image extension
  std::string extension = filename.substr(filename.find_last_of(".") + 1);

  if(extension=="pgm"){
	return PGMReader<TContainer>::importPGM(filename);
  }else if(extension=="ppm"){
	return PPMReader<TContainer>::importPPM(filename);
  }

#ifdef WITH_HDF5
  else if (extension=="h5"){
	return HDF5Reader<TContainer>::importHDF5(filename, datasetName);
  }
#endif
  else if( extension=="gif" || extension=="jpg" || extension=="png" || extension=="jpeg" || extension=="bmp"){
#ifdef WITH_MAGICK
	MagickReader<TContainer> reader;
	return reader.importImage( filename );

#else
	trace.error() << "Extension " << extension<< " not yet implemented in DGtal but you can add Magick option to deal with this image type." << std::endl;
	throw dgtalio;
#endif

  }else{
	trace.error() << "Extension " << extension<< " not yet implemented in DGtal GenericReader." << std::endl;
	throw dgtalio;
  }
}



//                                                                           //
///////////////////////////////////////////////////////////////////////////////

<|MERGE_RESOLUTION|>--- conflicted
+++ resolved
@@ -44,17 +44,20 @@
 DGtal::GenericReader<TContainer, TDim>::import(const std::string &filename, std::vector<unsigned int> dimSpace)  throw(DGtal::IOException){
   DGtal::IOException dgtalio;
   std::string extension = filename.substr(filename.find_last_of(".") + 1);
-  if(extension!="raw"){
-	trace.error() << "Extension " << extension<< " not yet implemented in n dimension for DGtal GenericReader (only raw images are actually implemented in Nd." << std::endl;
-	throw dgtalio;
-  }else{
-	typename TContainer::Point aPointDim;
-	for(unsigned int i=0; i< dimSpace.size(); i++){
-	  aPointDim[i]= dimSpace[i];
-	}
-	return RawReader< TContainer >::importRaw8 ( filename, aPointDim  );
-  }
-
+  if(extension!="raw")
+    {
+      trace.error() << "Extension " << extension<< " not yet implemented in n dimension for DGtal GenericReader (only raw images are actually implemented in Nd." << std::endl;
+      throw dgtalio;
+    }
+  else
+    {
+      typename TContainer::Point aPointDim;
+      for(unsigned int i=0; i< dimSpace.size(); i++)
+        {
+          aPointDim[i]= dimSpace[i];
+        }
+      return RawReader< TContainer >::importRaw8 ( filename, aPointDim  );
+    }
 }
 
 
@@ -63,48 +66,34 @@
 inline
 TContainer
 DGtal::GenericReader<TContainer, 3>::import(const std::string &filename,
-<<<<<<< HEAD
-                                            const std::string & datasetName,
-					    unsigned int x, unsigned int y, unsigned int z)  throw(DGtal::IOException){
-=======
-						unsigned int x, unsigned int y, unsigned int z)  throw(DGtal::IOException){
->>>>>>> c1348076
+                                            unsigned int x, unsigned int y, unsigned int z)  throw(DGtal::IOException)
+{
   DGtal::IOException dgtalio;
   std::string extension = filename.substr(filename.find_last_of(".") + 1);
 
-  if(extension=="vol"){
-	return  VolReader<TContainer>::importVol( filename );
-  }else  if(extension=="longvol"){
-	return  LongvolReader<TContainer>::importLongvol( filename );
-  }else  if(extension=="pgm3d"|| extension=="pgm3D" ||extension=="p3d" || extension=="pgm"){
-	return PGMReader<TContainer>::importPGM3D(filename);
-  } else if(extension=="raw"){
-<<<<<<< HEAD
-    ASSERT(x!=0 && y!=0 && z!=0); 
-    typename TContainer::Point pt (x,y,z);
-    return RawReader< TContainer >::importRaw8 ( filename, pt  );
-  }
+  if(extension=="vol")
+    return  VolReader<TContainer>::importVol( filename );
+
+  if(extension=="longvol")
+    return  LongvolReader<TContainer>::importLongvol( filename );
+
+  if(extension=="pgm3d"|| extension=="pgm3D" ||extension=="p3d" || extension=="pgm")
+    return PGMReader<TContainer>::importPGM3D(filename);
+
+  if(extension=="raw")
+    {
+      ASSERT(x!=0 && y!=0 && z!=0);
+      typename TContainer::Point pt (x,y,z);
+      return RawReader< TContainer >::importRaw8 ( filename, pt  );
+    }
+
 #ifdef WITH_HDF5
-  else if (extension=="h5"){
-    return HDF5Reader<TContainer>::importHDF5_3D(filename, datasetName); 
-  }
+  if (extension=="h5")
+    return HDF5Reader<TContainer>::importHDF5_3D(filename, "UInt8Array3D");
 #endif
-  else{
-    trace.error() << "Extension " << extension<< " not yet implemented in DGtal GenericReader." << std::endl;
-    throw dgtalio;
-=======
-	ASSERT(x!=0 && y!=0 && z!=0);
-	typename TContainer::Point pt (x,y,z);
-	return RawReader< TContainer >::importRaw8 ( filename, pt  );
-#ifdef WITH_ITK
-  } else  if(extension=="dcm"){
-	return  DicomReader<TContainer>::importDicom( filename );
-#endif
-  } else{
-	trace.error() << "Extension " << extension<< " not yet implemented in DGtal GenericReader." << std::endl;
-	throw dgtalio;
->>>>>>> c1348076
-  }
+
+  trace.error() << "Extension " << extension<< " not yet implemented in DGtal GenericReader." << std::endl;
+  throw dgtalio;
 }
 
 
@@ -112,41 +101,40 @@
 template <typename TContainer>
 inline
 TContainer
-DGtal::GenericReader<TContainer, 2>::import(const std::string &filename, 
-					    const std::string & UNUSED(datasetName))  throw(DGtal::IOException){
+DGtal::GenericReader<TContainer, 2>::import(const std::string &filename)  throw(DGtal::IOException){
   DGtal::IOException dgtalio;
   //Getting image extension
   std::string extension = filename.substr(filename.find_last_of(".") + 1);
 
-  if(extension=="pgm"){
-	return PGMReader<TContainer>::importPGM(filename);
-  }else if(extension=="ppm"){
-	return PPMReader<TContainer>::importPPM(filename);
-  }
+  if(extension=="pgm")
+    return PGMReader<TContainer>::importPGM(filename);
+
+  if(extension=="ppm")
+    return PPMReader<TContainer>::importPPM(filename);
+
 
 #ifdef WITH_HDF5
-  else if (extension=="h5"){
-	return HDF5Reader<TContainer>::importHDF5(filename, datasetName);
-  }
-#endif
-  else if( extension=="gif" || extension=="jpg" || extension=="png" || extension=="jpeg" || extension=="bmp"){
-#ifdef WITH_MAGICK
-	MagickReader<TContainer> reader;
-	return reader.importImage( filename );
-
-#else
-	trace.error() << "Extension " << extension<< " not yet implemented in DGtal but you can add Magick option to deal with this image type." << std::endl;
-	throw dgtalio;
+   if (extension=="h5")
+     return HDF5Reader<TContainer>::importHDF5(filename, "empty");
 #endif
 
-  }else{
-	trace.error() << "Extension " << extension<< " not yet implemented in DGtal GenericReader." << std::endl;
-	throw dgtalio;
-  }
+   if( extension=="gif" || extension=="jpg" || extension=="png" || extension=="jpeg" || extension=="bmp")
+     {
+#ifdef WITH_MAGICK
+       MagickReader<TContainer> reader;
+       return reader.importImage( filename );
+#else
+       trace.error() << "Extension " << extension<< " not yet implemented in DGtal but you can add Magick option to deal with this image type." << std::endl;
+       throw dgtalio;
+#endif
+     }
+
+   trace.error() << "Extension " << extension<< " not yet implemented in DGtal GenericReader." << std::endl;
+   throw dgtalio;
 }
 
 
 
+
 //                                                                           //
-///////////////////////////////////////////////////////////////////////////////
-
+///////////////////////////////////////////////////////////////////////////////