--- conflicted
+++ resolved
@@ -67,7 +67,6 @@
  ### Refinement of
     
  ### Provided types :
-<<<<<<< HEAD
 
  - Space: the type itself.
  - Integer: the type for the components or coordinates of the
@@ -81,20 +80,6 @@
  - RealPoint: the type for a point in the real vector space of same dimension.
  - RealVector: the type for a Euclidean vector in the real vector space of same dimension.
  
-=======
-     - Space: the type itself.
-     - Integer: the type for the components or coordinates of the
-       space. Must be a model of CInteger.
-     - Point: the type for a point in this space.
-     - Vector: the type for a vector in this space.
-     - Dimension: the type for the dimension in this space. Must be a
-       model of CUnsignedNumber and CIntegralNumber
-     - Size: the type for measuring distances or counting elements in
-       this space. Must be a model of  CUnsignedNumber and CIntegralNumber
-     - RealPoint: the type for a point in the real vector space of same dimension.
-     - RealVector: the type for a Euclidean vector in the real vector space of same dimension.
-
->>>>>>> e1f9a270
  ### Notation
   - \t X : A type that is a model of CSpace
     
