/**
 *  This program is free software: you can redistribute it and/or modify
 *  it under the terms of the GNU Lesser General Public License as
 *  published by the Free Software Foundation, either version 3 of the
 *  License, or  (at your option) any later version.
 *
 *  This program is distributed in the hope that it will be useful,
 *  but WITHOUT ANY WARRANTY; without even the implied warranty of
 *  MERCHANTABILITY or FITNESS FOR A PARTICULAR PURPOSE.  See the
 *  GNU General Public License for more details.
 *
 *  You should have received a copy of the GNU General Public License
 *  along with this program.  If not, see <http://www.gnu.org/licenses/>.
 *
 **/

#pragma once

/**
 * @file CSpace.h
 * @author David Coeurjolly (\c david.coeurjolly@liris.cnrs.fr )
 * Laboratoire d'InfoRmatique en Image et Systèmes d'information - LIRIS (CNRS, UMR 5205), CNRS, France
 *
 * @author Jacques-Olivier Lachaud (\c jacques-olivier.lachaud@univ-savoie.fr )
 * Laboratory of Mathematics (CNRS, UMR 5807), University of Savoie, France
 *
 * @date 2010/07/02
 *
 * Header file for concept CSpace.cpp
 *
 * This file is part of the DGtal library.
 */

#if defined(CSpace_RECURSES)
#error Recursive header files inclusion detected in CSpace.h
#else // defined(CSpace_RECURSES)
/** Prevents recursive inclusion of headers. */
#define CSpace_RECURSES

#if !defined CSpace_h
/** Prevents repeated inclusion of headers. */
#define CSpace_h

//////////////////////////////////////////////////////////////////////////////
// Inclusions
#include <iostream>
#include "DGtal/base/Common.h"
#include "DGtal/utils/ConceptUtils.h"
#include "DGtal/kernel/CInteger.h"
#include "DGtal/kernel/CUnsignedInteger.h"
#include "DGtal/kernel/NumberTraits.h"
//////////////////////////////////////////////////////////////////////////////

namespace DGtal
{

  /////////////////////////////////////////////////////////////////////////////
  // class CSpace
  /**
     Description of \b concept '\b CSpace' <p>
     @ingroup Concepts
    
     \brief Aim: Defines the concept describing a digital space, ie a
     cartesian product of integer lines.
     
     <p> Refinement of
    
     <p> Provided types :

     - Space: the type itself.
     - Integer: the type for the components or coordinates of the
       space. Must be a model of CInteger.
     - Point: the type for a point in this space.
     - Vector: the type for a vector in this space.
     - Dimension: the type for the dimension in this space. Must be a
       model of CUnsignedInteger
     - Size: the type for measuring distances or counting elements in
       this space. Must be a model of CUnsignedInteger

     <p> Notation
     - \t X : A type that is a model of CSpace
     - \t x, \t y	: Object of type X
    
     <p> Definitions
    
     <p> Valid expressions and semantics <br>

     <table>
     <tr> 
     <td class=CName> \b Name </td> 
     <td class=CExpression> \b Expression </td>
     <td class=CRequirements> \b Type requirements </td> 
     <td class=CReturnType> \b Return type </td>
     <td class=CPrecondition> \b Precondition </td> 
     <td class=CSemantics> \b Semantics </td> 
     <td class=CPostCondition> \b Postcondition </td> 
     <td class=CComplexity> \b Complexity </td>
     </tr>
     <tr> 
     <td class=CName>            \t X should have a static \c dimension. </td>
     <td class=CExpression>      \t x.dimension </td> 
     <td class=CRequirements>    static member has type \t Dimension </td>
     <td class=CReturnType>      </td>
     <td class=CPrecondition>    </td> 
     <td class=CSemantics>       </td> 
     <td class=CPostCondition>   </td> 
     <td class=CComplexity>      </td>
     </tr>
     </table>
    
     <p> Invariants <br>
    
     <p> Models <br>
    
     <p> Notes <br>

     @tparam T the type that is checked. T should be a model of
     CSpace.

   */
  template <typename T>
  struct CSpace
  {
    // ----------------------- Concept checks ------------------------------
  public:
    typedef typename T::Space Space;
    typedef typename T::Integer Integer;
    BOOST_CONCEPT_ASSERT(( CInteger< Integer > ));
    typedef typename T::Point Point;
    typedef typename T::Vector Vector;
    typedef typename T::Dimension Dimension;
    BOOST_CONCEPT_ASSERT(( CUnsignedInteger< Dimension > ));
    typedef typename T::Size Size;
    BOOST_CONCEPT_ASSERT(( CUnsignedInteger< Size > ));
    BOOST_CONCEPT_USAGE( CSpace )
    {
<<<<<<< HEAD
      // Should have a static dimension.
      ConceptUtils::sameType( myDim, myX.dimension );
=======
      //Should have a static dimnesion.
      ConceptUtils::sameType( myDim, T::dimension );
>>>>>>> dcf43ab7
    }

    // ------------------------- Private Datas --------------------------------
  private:
    Dimension myDim;

    // ------------------------- Internals ------------------------------------
  private:
    
  }; // end of concept CSpace
  
} // namespace DGtal



//                                                                           //
///////////////////////////////////////////////////////////////////////////////

#endif // !defined CSpace_h

#undef CSpace_RECURSES
#endif // else defined(CSpace_RECURSES)<|MERGE_RESOLUTION|>--- conflicted
+++ resolved
@@ -134,13 +134,8 @@
     BOOST_CONCEPT_ASSERT(( CUnsignedInteger< Size > ));
     BOOST_CONCEPT_USAGE( CSpace )
     {
-<<<<<<< HEAD
-      // Should have a static dimension.
-      ConceptUtils::sameType( myDim, myX.dimension );
-=======
-      //Should have a static dimnesion.
+      //Should have a static dimension.
       ConceptUtils::sameType( myDim, T::dimension );
->>>>>>> dcf43ab7
     }
 
     // ------------------------- Private Datas --------------------------------
