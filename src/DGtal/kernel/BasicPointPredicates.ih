--- conflicted
+++ resolved
@@ -179,43 +179,13 @@
   return myBoolFunctor->operator()( myPred1->operator()( p ),
 				    myPred2->operator()( p ) );
 }
-<<<<<<< HEAD
-
-=======
->>>>>>> b1b2f478
 //------------------------------------------------------------------------------
 template <typename TPointFunctor, typename TPredicate>
 inline
 DGtal::PointFunctorPredicate<TPointFunctor, TPredicate>
-<<<<<<< HEAD
 ::PointFunctorPredicate( const PointFunctor & aFun,
       const Predicate & aPred)
   : myFun( aFun ), myPred( aPred )
-=======
-::PointFunctorPredicate( const PointFunctorPredicate& other )
-  : myFun( other.myFun), myPred( other.myPred )
-{
-}
-//------------------------------------------------------------------------------
-template <typename TPointFunctor, typename TPredicate>
-inline
-DGtal::PointFunctorPredicate<TPointFunctor, TPredicate>&
-DGtal::PointFunctorPredicate<TPointFunctor, TPredicate>
-::operator=( const PointFunctorPredicate& other )
-{
-  if (this != &other)
-    {
-      myFun = other.myFun;
-      myPred = other.myPred;
-    }
-    return *this;
-}
-//------------------------------------------------------------------------------
-template <typename TPointFunctor, typename TPredicate>
-inline
-DGtal::PointFunctorPredicate<TPointFunctor, TPredicate>
-::~PointFunctorPredicate()
->>>>>>> b1b2f478
 {
 }
 //------------------------------------------------------------------------------
