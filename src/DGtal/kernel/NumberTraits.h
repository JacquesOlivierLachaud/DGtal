/**
 *  This program is free software: you can redistribute it and/or modify
 *  it under the terms of the GNU Lesser General Public License as
 *  published by the Free Software Foundation, either version 3 of the
 *  License, or  (at your option) any later version.
 *
 *  This program is distributed in the hope that it will be useful,
 *  but WITHOUT ANY WARRANTY; without even the implied warranty of
 *  MERCHANTABILITY or FITNESS FOR A PARTICULAR PURPOSE.  See the
 *  GNU General Public License for more details.
 *
 *  You should have received a copy of the GNU General Public License
 *  along with this program.  If not, see <http://www.gnu.org/licenses/>.
 *
 **/

#pragma once

/**
 * @file NumberTraits.h
 * @author Jacques-Olivier Lachaud (\c jacques-olivier.lachaud@univ-savoie.fr )
 * Laboratory of Mathematics (CNRS, UMR 5807), University of Savoie, France
 *
 * @date 2010/07/03
 *
 * Header file for module NumberTraits.cpp
 *
 * This file is part of the DGtal library.
 */

#if defined(NumberTraits_RECURSES)
#error Recursive header files inclusion detected in NumberTraits.h
#else // defined(NumberTraits_RECURSES)
/** Prevents recursive inclusion of headers. */
#define NumberTraits_RECURSES

#if !defined NumberTraits_h
/** Prevents repeated inclusion of headers. */
#define NumberTraits_h

//////////////////////////////////////////////////////////////////////////////
// Inclusions
#include <iostream>
#include <limits>
#include <cfloat>
#include <boost/integer_traits.hpp>
#include <boost/call_traits.hpp>
#include "DGtal/base/Common.h"


//////////////////////////////////////////////////////////////////////////////

namespace DGtal
{
  enum BoundEnum {BOUNDED = 0, UNBOUNDED = 1, BOUND_UNKNOWN = 2};
  enum SignEnum {SIGNED = 0, UNSIGNED = 1, SIGN_UNKNOWN = 2};


/////////////////////////////////////////////////////////////////////////////
// template class NumberTraits
  /**
   * Description of template class 'NumberTraits' <p>
   * \brief Aim: The traits class for all models of Cinteger.
   *
   * Since CInteger describes the concept Integer, this class is used
   * by models of CIinteger to specialize some definitions related to
   * Integer. For instance it defines whether a given Integer is
   * signed or not and what is signed/unsigned version.
   */
  template <typename T>
  struct NumberTraits
  {
    // ----------------------- Associated types ------------------------------
    typedef TagUnknown IsBounded;
    typedef TagUnknown IsUnsigned;
    typedef TagUnknown IsSigned;
    typedef TagFalse IsSpecialized;
    typedef T SignedVersion;
    typedef T UnsignedVersion;
    typedef T ReturnType;

    //Defines a type that represents the "best" way to pass
    // a parameter of type T to a function.
    typedef typename boost::call_traits<T>::param_type ParamType;


    /**
     * Constant Zero.
     */

#if ( defined(WIN32))
    static const T ZERO;
#else
    static const T ZERO = T(0);
#endif

    /**
      * Constant One.
    */
#if (defined (WIN32))
    static const T ONE;
#else
    static const T ONE = T(1);
#endif

    /**
     * @return the zero of this integer.
     */
    static ReturnType zero();

    /**
     * @return the one of this integer.
     */
    static ReturnType one();

    /**
     * @return the minimum possible value for this type of integer or
     * ONE if not bounded or unknown.
     */
    static ReturnType min();

    /**
     * @return the maximum possible value for this type of integer or
     * ZERO if not bounded or unknown.
     */
    static ReturnType max();

    /**
     * @return the number of significant digits for this integer type,
     * or 0 if unbounded or unknown.
     */
    static unsigned int digits();

    /**
     * @return BOUNDED, UNBOUNDED, or BOUND_UNKNOWN.
     */
    static BoundEnum isBounded();
    /**
     * @return SIGNED, UNSIGNED or SIGN_UNKNOWN.
     */
    static SignEnum isSigned();
   
    /**
     * Cast method to DGtal::int64_t (for I/O or board export uses
     * only).
     */
    static DGtal::int64_t castToInt64_t(const T & aT)
    {
      return static_cast<DGtal::int64_t>(aT);
    }
    /**
     * Cast method to double (for I/O or board export uses
     * only).
     */
    static double castToDouble(const T & aT)
    {
      return static_cast<double>(aT);
    }


  }; // end of class NumberTraits

  
  /**
   * Specialization for <uint16_t>.
   */
  template <>
  struct NumberTraits<uint16_t>
  {
    typedef TagTrue IsBounded;
    typedef TagTrue IsUnsigned;
    typedef TagFalse IsSigned;
    typedef TagTrue IsSpecialized;
    typedef int16_t SignedVersion;
    typedef uint16_t UnsignedVersion;
    typedef uint16_t ReturnType;
    typedef boost::call_traits<uint16_t>::param_type ParamType;
    static const uint16_t ZERO = 0;
    static const uint16_t ONE = 1;
    static ReturnType zero()
    {
      return 0;
    }
    static ReturnType one()
    {
      return 1;
    }
    static ReturnType min()
    {
      return boost::integer_traits<uint16_t>::const_min;
    }
    static ReturnType max()
    {
      return boost::integer_traits<uint16_t>::const_max;
    }
    static unsigned int digits()
    {
      return boost::integer_traits<uint16_t>::digits;
    }
    static BoundEnum isBounded()
    {
      return BOUNDED;
    }
    static SignEnum isSigned()
    {
      return UNSIGNED;
    }
    static DGtal::int64_t castToInt64_t(const uint16_t & aT)
    {
      return static_cast<DGtal::int64_t>(aT);
    }
    /**
     * Cast method to double (for I/O or board export uses
     * only).
     */
    static double castToDouble(const uint16_t & aT)
    {
      return static_cast<double>(aT);
    }

  }; // end of class NumberTraits<uint16_t>.

  /**
   * Specialization for <int16_t>.
   */
  template <>
  struct NumberTraits<int16_t>
  {
    typedef TagTrue IsBounded;
    typedef TagFalse IsUnsigned;
    typedef TagTrue IsSigned;
    typedef TagTrue IsSpecialized;
    typedef int16_t SignedVersion;
    typedef uint16_t UnsignedVersion;
    typedef int16_t ReturnType;
    typedef boost::call_traits<int16_t>::param_type ParamType;
    static const int16_t ZERO = 0;
    static const int16_t ONE = 1;
    static ReturnType zero()
    {
      return 0;
    }
    static ReturnType one()
    {
      return 1;
    }
    static ReturnType min()
    {
      return boost::integer_traits<int16_t>::const_min;
    }
    static ReturnType max()
    {
      return boost::integer_traits<int16_t>::const_max;
    }
    static unsigned int digits()
    {
      return boost::integer_traits<int16_t>::digits;
    }
    static BoundEnum isBounded()
    {
      return BOUNDED;
    }
    static SignEnum isSigned()
    {
      return SIGNED;
    }
   static DGtal::int64_t castToInt64_t(const int16_t & aT)
    {
      return static_cast<DGtal::int64_t>(aT);
    }
    /**
     * Cast method to double (for I/O or board export uses
     * only).
     */
    static double castToDouble(const int16_t & aT)
    {
      return static_cast<double>(aT);
    }
  }; // end of class NumberTraits<int16_t>.
 

  /**
   * Specialization for <uint8_t>.
   */
  template <>
  struct NumberTraits<uint8_t>
  {
    typedef TagTrue IsBounded;
    typedef TagTrue IsUnsigned;
    typedef TagFalse IsSigned;
    typedef TagTrue IsSpecialized;
    typedef int8_t SignedVersion;
    typedef uint8_t UnsignedVersion;
    typedef uint8_t ReturnType;
    typedef boost::call_traits<uint8_t>::param_type ParamType;
    static const uint8_t ZERO = 0;
    static const uint8_t ONE = 1;
    static ReturnType zero()
    {
      return 0;
    }
    static ReturnType one()
    {
      return 1;
    }
    static ReturnType min()
    {
      return boost::integer_traits<uint8_t>::const_min;
    }
    static ReturnType max()
    {
      return boost::integer_traits<uint8_t>::const_max;
    }
    static unsigned int digits()
    {
      return boost::integer_traits<uint8_t>::digits;
    }
    static BoundEnum isBounded()
    {
      return BOUNDED;
    }
    static SignEnum isSigned()
    {
      return UNSIGNED;
    }
    static DGtal::int64_t castToInt64_t(const uint8_t & aT)
    {
      return static_cast<DGtal::int64_t>(aT);
    }
    /**
     * Cast method to double (for I/O or board export uses
     * only).
     */
    static double castToDouble(const uint8_t & aT)
    {
      return static_cast<double>(aT);
    }

  }; // end of class NumberTraits<uint8_t>.

  /**
   * Specialization for <int8_t>.
   */
  template <>
  struct NumberTraits<int8_t>
  {
    typedef TagTrue IsBounded;
    typedef TagFalse IsUnsigned;
    typedef TagTrue IsSigned;
    typedef TagTrue IsSpecialized;
    typedef int8_t SignedVersion;
    typedef uint8_t UnsignedVersion;
    typedef int8_t ReturnType;
    typedef boost::call_traits<int8_t>::param_type ParamType;
    static const int8_t ZERO = 0;
    static const int8_t ONE = 1;
    static ReturnType zero()
    {
      return 0;
    }
    static ReturnType one()
    {
      return 1;
    }
    static ReturnType min()
    {
      return boost::integer_traits<int8_t>::const_min;
    }
    static ReturnType max()
    {
      return boost::integer_traits<int8_t>::const_max;
    }
    static unsigned int digits()
    {
      return boost::integer_traits<int8_t>::digits;
    }
    static BoundEnum isBounded()
    {
      return BOUNDED;
    }
    static SignEnum isSigned()
    {
      return SIGNED;
    }
   static DGtal::int64_t castToInt64_t(const int8_t & aT)
    {
      return static_cast<DGtal::int64_t>(aT);
    }
    /**
     * Cast method to double (for I/O or board export uses
     * only).
     */
    static double castToDouble(const int8_t & aT)
    {
      return static_cast<double>(aT);
    }
  }; // end of class NumberTraits<int16_t>.

  /**
   * Specialization for <uint32_t>.
   */
  template <>
  struct NumberTraits<uint32_t>
  {
    typedef TagTrue IsBounded;
    typedef TagTrue IsUnsigned;
    typedef TagFalse IsSigned;
    typedef TagTrue IsSpecialized;
    typedef int32_t SignedVersion;
    typedef uint32_t UnsignedVersion;
    typedef uint32_t ReturnType;
    typedef boost::call_traits<uint32_t>::param_type ParamType;
    static const uint32_t ZERO = 0;
    static const uint32_t ONE = 1;
    static ReturnType zero()
    {
      return 0;
    }
    static ReturnType one()
    {
      return 1;
    }
    static ReturnType min()
    {
      return boost::integer_traits<uint32_t>::const_min;
    }
    static ReturnType max()
    {
      return boost::integer_traits<uint32_t>::const_max;
    }
    static unsigned int digits()
    {
      return boost::integer_traits<uint32_t>::digits;
    }
    static BoundEnum isBounded()
    {
      return BOUNDED;
    }
    static SignEnum isSigned()
    {
      return UNSIGNED;
    }
   static DGtal::int64_t castToInt64_t(const uint32_t & aT)
    {
      return static_cast<DGtal::int64_t>(aT);
    }
    static double castToDouble(const uint32_t & aT)
    {
      return static_cast<double>(aT);
    }
  }; // end of class NumberTraits<uint32_t>.

  /**
   * Specialization for <int32_t>.
   */
  template <>
  struct NumberTraits<int32_t>
  {
    typedef TagTrue IsBounded;
    typedef TagFalse IsUnsigned;
    typedef TagTrue IsSigned;
    typedef TagTrue IsSpecialized;
    typedef int32_t SignedVersion;
    typedef uint32_t UnsignedVersion;
    typedef int32_t ReturnType;
    typedef boost::call_traits<int32_t>::param_type ParamType;
    static const int32_t ZERO = 0;
    static const int32_t ONE = 1;
    static ReturnType zero()
    {
      return 0;
    }
    static ReturnType one()
    {
      return 1;
    }
    static ReturnType min()
    {
      return boost::integer_traits<int32_t>::const_min;
    }
    static ReturnType max()
    {
      return boost::integer_traits<int32_t>::const_max;
    }
    static unsigned int digits()
    {
      return boost::integer_traits<int32_t>::digits;
    }
    static BoundEnum isBounded()
    {
      return BOUNDED;
    }
    static SignEnum isSigned()
    {
      return SIGNED;
    }
   static DGtal::int64_t castToInt64_t(const int32_t & aT)
    {
      return static_cast<DGtal::int64_t>(aT);
    }
    /**
     * Cast method to double (for I/O or board export uses
     * only).
     */
    static double castToDouble(const int32_t & aT)
    {
      return static_cast<double>(aT);
    }
  }; // end of class NumberTraits<int32_t>.

  /**
   * Specialization for <uint64_t>.
   */
  template <>
  struct NumberTraits<uint64_t>
  {
    typedef TagTrue IsBounded;
    typedef TagTrue IsUnsigned;
    typedef TagFalse IsSigned;
    typedef TagTrue IsSpecialized;
    typedef int64_t SignedVersion;
    typedef uint64_t UnsignedVersion;
    typedef uint64_t ReturnType;
    typedef boost::call_traits<uint64_t>::param_type ParamType;
    static const uint64_t ZERO = 0;
    static const uint64_t ONE = 1;
    static ReturnType zero()
    {
      return 0;
    }
    static ReturnType one()
    {
      return 1;
    }
    static ReturnType min()
    {
      return boost::integer_traits<uint64_t>::const_min;
    }
    static ReturnType max()
    {
      return boost::integer_traits<uint64_t>::const_max;
    }
    static unsigned int digits()
    {
      return boost::integer_traits<uint64_t>::digits;
    }
    static BoundEnum isBounded()
    {
      return BOUNDED;
    }
    static SignEnum isSigned()
    {
      return UNSIGNED;
    }
   static DGtal::int64_t castToInt64_t(const uint64_t & aT)
    {
      return static_cast<DGtal::int64_t>(aT);
    }
    /**
     * Cast method to double (for I/O or board export uses
     * only).
     */
    static double castToDouble(const uint64_t & aT)
    {
      return static_cast<double>(aT);
    }
  }; // end of class NumberTraits<uint64_t>.

  /**
   * Specialization for <int64_t>.
   */
  template <>
  struct NumberTraits<int64_t>
  {
    typedef TagTrue IsBounded;
    typedef TagFalse IsUnsigned;
    typedef TagTrue IsSigned;
    typedef TagTrue IsSpecialized;
    typedef int64_t SignedVersion;
    typedef uint64_t UnsignedVersion;
    typedef int64_t ReturnType;
    typedef boost::call_traits<int64_t>::param_type ParamType;
    static const int64_t ZERO = 0;
    static const int64_t ONE = 1;
    static ReturnType zero()
    {
      return 0;
    }
    static ReturnType one()
    {
      return 1;
    }
    static ReturnType min()
    {
      return boost::integer_traits<int64_t>::const_min;
    }
    static ReturnType max()
    {
      return boost::integer_traits<int64_t>::const_max;
    }
    static unsigned int digits()
    {
      return boost::integer_traits<int64_t>::digits;
    }
    static BoundEnum isBounded()
    {
      return BOUNDED;
    }
    static SignEnum isSigned()
    {
      return SIGNED;
    }
   static DGtal::int64_t castToInt64_t(const int64_t & aT)
    {
      return aT;
    }
    static double castToDouble(const int64_t & aT)
    {
      return static_cast<double>(aT);
    }
  }; // end of class NumberTraits<int64_t>.

  /**
   * Specialization for <float>.
   */
  template <>
  struct NumberTraits<float>
  {
    typedef TagTrue IsBounded;
    typedef TagFalse IsUnsigned;
    typedef TagTrue IsSigned;
    typedef TagTrue IsSpecialized;
    typedef float SignedVersion;
    typedef float UnsignedVersion;
    typedef float ReturnType;
    typedef boost::call_traits<float>::param_type ParamType;
    static const float ZERO;
    static const float ONE;
    static ReturnType zero()
    {
      return 0.0f;
    }
    static ReturnType one()
    {
      return 1.0f;
    }
    static ReturnType min()
    {
      return FLT_MIN;
    }
    static ReturnType max()
    {
      return FLT_MAX;
    }
    static unsigned int digits()
    {
      return FLT_DIG;
    }
    static BoundEnum isBounded()
    {
      return BOUNDED;
    }
    static SignEnum isSigned()
    {
      return SIGNED;
    }
   static DGtal::int64_t castToInt64_t(const float & aT)
    {
      return static_cast<int64_t>( aT );
    }
    static double castToDouble(const float & aT)
    {
      return static_cast<double>(aT);
    }
  }; // end of class NumberTraits<float>.

<<<<<<< HEAD
  

=======
>>>>>>> 180a428f
  /**
   * Specialization for <double>.
   */
  template <>
  struct NumberTraits<double>
  {
    typedef TagTrue IsBounded;
    typedef TagFalse IsUnsigned;
    typedef TagTrue IsSigned;
    typedef TagTrue IsSpecialized;
    typedef double SignedVersion;
    typedef double UnsignedVersion;
    typedef double ReturnType;
    typedef boost::call_traits<double>::param_type ParamType;
    static const double ZERO;
    static const double ONE;
    static ReturnType zero()
    {
      return 0.0;
    }
    static ReturnType one()
    {
      return 1.0;
    }
    static ReturnType min()
    {
      return DBL_MIN;
    }
    static ReturnType max()
    {
      return DBL_MAX;
    }
    static unsigned int digits()
    {
      return DBL_DIG;
    }
    static BoundEnum isBounded()
    {
      return BOUNDED;
    }
    static SignEnum isSigned()
    {
      return SIGNED;
    }
    static DGtal::int64_t castToInt64_t(const double & aT)
    {
      return static_cast<int64_t>( aT );
    }
    static double castToDouble(const double & aT)
    {
      return static_cast<double>(aT);
    }
  }; // end of class NumberTraits<double>.

<<<<<<< HEAD
=======
 
>>>>>>> 180a428f

  /**
   * Specialization for <long double>.
   */
  template <>
  struct NumberTraits<long double>
  {
    typedef TagTrue IsBounded;
    typedef TagFalse IsUnsigned;
    typedef TagTrue IsSigned;
    typedef TagTrue IsSpecialized;
    typedef long double SignedVersion;
    typedef long double UnsignedVersion;
    typedef long double ReturnType;
    typedef boost::call_traits<long double>::param_type ParamType;
    static const long double ZERO;
    static const long double ONE;
    static ReturnType zero()
    {
      return 0.0;
    }
    static ReturnType one()
    {
      return 1.0;
    }
    static ReturnType min()
    {
      return LDBL_MIN;
    }
    static ReturnType max()
    {
      return LDBL_MAX;
    }
    static unsigned int digits()
    {
      return LDBL_DIG;
    }
    static BoundEnum isBounded()
    {
      return BOUNDED;
    }
    static SignEnum isSigned()
    {
      return SIGNED;
    }
   static DGtal::int64_t castToInt64_t(const long double & aT)
    {
      return static_cast<int64_t>( aT );
    }
    static double castToDouble(const long double & aT)
    {
      return static_cast<double>(aT);
    }
  }; // end of class NumberTraits<long double>.

  

#ifdef WITH_BIGINTEGER
  /**
   * Specialization for <DGtal::BigInteger>. 
   * Note that DGtal::BigInteger represents
   * signed and unsigned arbitrary-size integers. Therefore both
   * IsUnsigned and IsSigned are TagTrue.
   */
  template <>
  struct NumberTraits<DGtal::BigInteger>
  {
    typedef TagFalse IsBounded;
    typedef TagTrue IsUnsigned;
    typedef TagTrue IsSigned;
    typedef TagTrue IsSpecialized;
    typedef DGtal::BigInteger SignedVersion;
    typedef DGtal::BigInteger UnsignedVersion;
    typedef DGtal::BigInteger ReturnType;
    typedef boost::call_traits<int64_t>::param_type ParamType;
    static DGtal::BigInteger ZERO;//cf NumberTraits.h
    static DGtal::BigInteger ONE;//cf NumberTraits.h
    static ReturnType zero()
    {
      return ZERO;
    }
    static ReturnType one()
    {
      return ONE;
    }
    static ReturnType min()
    {
      ASSERT2(false, "UnBounded interger type does not support min() function");
      return ZERO;
    }
    static ReturnType max()
    {
      ASSERT2(false, "UnBounded interger type does not support max() function");
      return ZERO;
    }

    static unsigned int digits()
    {
      ASSERT2(false, "UnBounded interger type does not support digits() function");
      return 0;
    }
    static BoundEnum isBounded()
    {
      return BOUNDED;
    }
    static SignEnum isSigned()
    {
      return SIGNED;
    }
    static DGtal::int64_t castToInt64_t(const DGtal::BigInteger & aT)
    {
      return aT.get_si();
    }
    static double castToDouble(const DGtal::BigInteger & aT)
    {
      return aT.get_d();
    }
  }; // end of class NumberTraits<DGtal::BigInteger>.
#endif


  class Warning_promote_trait_not_specialized_for_this_case { };

  template<class A, class B>
  struct promote_trait
  {
    typedef Warning_promote_trait_not_specialized_for_this_case promote_t;
  };

  template<>
  struct promote_trait<int32_t, int64_t>
  {
    typedef int64_t promote_t;
  };

} // namespace DGtal


///////////////////////////////////////////////////////////////////////////////
// Includes inline functions.
#include "DGtal/kernel/NumberTraits.ih"

//                                                                           //
///////////////////////////////////////////////////////////////////////////////

#endif // !defined NumberTraits_h

#undef NumberTraits_RECURSES
#endif // else defined(NumberTraits_RECURSES)<|MERGE_RESOLUTION|>--- conflicted
+++ resolved
@@ -674,11 +674,7 @@
     }
   }; // end of class NumberTraits<float>.
 
-<<<<<<< HEAD
-  
-
-=======
->>>>>>> 180a428f
+
   /**
    * Specialization for <double>.
    */
@@ -733,10 +729,6 @@
     }
   }; // end of class NumberTraits<double>.
 
-<<<<<<< HEAD
-=======
- 
->>>>>>> 180a428f
 
   /**
    * Specialization for <long double>.
