/**
 *  This program is free software: you can redistribute it and/or modify
 *  it under the terms of the GNU Lesser General Public License as
 *  published by the Free Software Foundation, either version 3 of the
 *  License, or  (at your option) any later version.
 *
 *  This program is distributed in the hope that it will be useful,
 *  but WITHOUT ANY WARRANTY; without even the implied warranty of
 *  MERCHANTABILITY or FITNESS FOR A PARTICULAR PURPOSE.  See the
 *  GNU General Public License for more details.
 *
 *  You should have received a copy of the GNU General Public License
 *  along with this program.  If not, see <http://www.gnu.org/licenses/>.
 *
 **/

#pragma once

/**
 * @file ShortcutsGeometry.h
 * @author Jacques-Olivier Lachaud (\c jacques-olivier.lachaud@univ-savoie.fr )
 * Laboratory of Mathematics (CNRS, UMR 5127), University of Savoie, France
 *
 * @date 2018/06/25
 *
 * Header file for module ShortcutsGeometry.cpp
 *
 * This file is part of the DGtal library.
 */

#if defined(ShortcutsGeometry_RECURSES)
#error Recursive header files inclusion detected in ShortcutsGeometry.h
#else // defined(ShortcutsGeometry_RECURSES)
/** Prevents recursive inclusion of headers. */
#define ShortcutsGeometry_RECURSES

#if !defined ShortcutsGeometry_h
/** Prevents repeated inclusion of headers. */
#define ShortcutsGeometry_h

//////////////////////////////////////////////////////////////////////////////
#include "DGtal/helpers/Shortcuts.h"
#include "DGtal/geometry/volumes/distance/LpMetric.h"
#include "DGtal/geometry/volumes/distance/ExactPredicateLpSeparableMetric.h"
#include "DGtal/geometry/surfaces/estimation/TrueDigitalSurfaceLocalEstimator.h"
#include "DGtal/geometry/surfaces/estimation/VoronoiCovarianceMeasureOnDigitalSurface.h"
#include "DGtal/geometry/surfaces/estimation/VCMDigitalSurfaceLocalEstimator.h"
#include "DGtal/geometry/surfaces/estimation/IIGeometricFunctors.h"
#include "DGtal/geometry/surfaces/estimation/IntegralInvariantVolumeEstimator.h"
#include "DGtal/geometry/surfaces/estimation/IntegralInvariantCovarianceEstimator.h"

#if defined(WITH_EIGEN)
#include "DGtal/dec/DiscreteExteriorCalculusFactory.h"
#include "DGtal/dec/ATSolver2D.h"
#endif // defined(WITH_EIGEN)
//////////////////////////////////////////////////////////////////////////////

namespace DGtal
{

  namespace sgf = ::DGtal::functors::ShapeGeometricFunctors;
  
  /////////////////////////////////////////////////////////////////////////////
  // template class ShortcutsGeometry
  /**
   * Description of template class 'ShortcutsGeometry' <p> \brief Aim: This
   * class is used to simplify shape and surface creation. With it,
   * you can create new shapes and surface in a few lines. The
   * drawback is that you use specific types or objects, which could
   * lead to faster code or more compact data structures.
   *
   * @tparam TKSpace any cellular grid space, a model of
   * concepts::CCellularGridSpaceND like KhalimskySpaceND.
   */
  template  < typename TKSpace >
    class ShortcutsGeometry : public Shortcuts< TKSpace >
    {
      BOOST_CONCEPT_ASSERT(( concepts::CCellularGridSpaceND< TKSpace > ));
    public:
      typedef Shortcuts< TKSpace >                     Base;
      typedef ShortcutsGeometry< TKSpace >             Self;
      using Base::parametersKSpace;
      using Base::getKSpace;
      using Base::parametersDigitizedImplicitShape3D;
    
      // ----------------------- Usual space types --------------------------------------
    public:
    
      /// Digital cellular space
      typedef TKSpace                                  KSpace;
      /// Digital space
      typedef typename KSpace::Space                   Space;
      /// Integer numbers
      typedef typename Space::Integer                  Integer;
      /// Point with integer coordinates.
      typedef typename Space::Point                    Point;
      /// Vector with integer coordinates.
      typedef typename Space::Vector                   Vector;
      /// Vector with floating-point coordinates.
      typedef typename Space::RealVector               RealVector;
      /// Point with floating-point coordinates.
      typedef typename Space::RealPoint                RealPoint;
      /// Floating-point numbers.
      typedef typename RealVector::Component           Scalar;
      /// An (hyper-)rectangular domain.
      typedef HyperRectDomain<Space>                   Domain;
      /// The type for 8-bits gray-scale elements.
      typedef unsigned char                            GrayScale;

      // ----------------------- Shortcut types --------------------------------------
    public:
      /// defines a multi-variate polynomial : RealPoint -> Scalar
      typedef MPolynomial< Space::dimension, Scalar >      ScalarPolynomial;
      /// defines an implicit shape of the space, which is the
      /// zero-level set of a ScalarPolynomial.
      typedef ImplicitPolynomial3Shape<Space>              ImplicitShape3D;
      /// defines the digitization of an implicit shape.
      typedef GaussDigitizer< Space, ImplicitShape3D >     DigitizedImplicitShape3D;
      /// defines a black and white image with (hyper-)rectangular domain.
      typedef ImageContainerBySTLVector<Domain, bool>      BinaryImage;
      /// defines a grey-level image with (hyper-)rectangular domain.
      typedef ImageContainerBySTLVector<Domain, GrayScale> GrayScaleImage;
      /// defines a float image with (hyper-)rectangular domain.
      typedef ImageContainerBySTLVector<Domain, float>     FloatImage;
      /// defines a double image with (hyper-)rectangular domain.
      typedef ImageContainerBySTLVector<Domain, double>    DoubleImage;
      /// defines a set of surfels
      typedef typename KSpace::SurfelSet                   SurfelSet;
      /// defines a light container that represents a connected digital
      /// surface over a binary image.
      typedef LightImplicitDigitalSurface< KSpace, BinaryImage >  LightSurfaceContainer;
      /// defines a connected digital surface over a binary image.
      typedef ::DGtal::DigitalSurface< LightSurfaceContainer >    LightDigitalSurface;
      /// defines a heavy container that represents any digital surface.
      typedef SetOfSurfels< KSpace, SurfelSet >                   ExplicitSurfaceContainer;
      /// defines an arbitrary digital surface over a binary image.
      typedef ::DGtal::DigitalSurface< ExplicitSurfaceContainer > DigitalSurface;
      /// defines a connected or not indexed digital surface.
      typedef IndexedDigitalSurface< ExplicitSurfaceContainer >   IdxDigitalSurface;
      typedef typename LightDigitalSurface::Surfel                Surfel;
      typedef typename LightDigitalSurface::Cell                  Cell;
      typedef typename LightDigitalSurface::SCell                 SCell;
      typedef typename LightDigitalSurface::Vertex                Vertex;
      typedef typename LightDigitalSurface::Arc                   Arc;
      typedef typename LightDigitalSurface::Face                  Face;
      typedef typename LightDigitalSurface::ArcRange              ArcRange;
      typedef typename IdxDigitalSurface::Vertex                  IdxSurfel;
      typedef typename IdxDigitalSurface::Vertex                  IdxVertex;
      typedef typename IdxDigitalSurface::Arc                     IdxArc;
      typedef typename IdxDigitalSurface::ArcRange                IdxArcRange;
      typedef std::set< IdxSurfel >                               IdxSurfelSet;
      typedef std::vector< Surfel >                               SurfelRange;
      typedef std::vector< Cell >                                 CellRange;
      typedef std::vector< IdxSurfel >                            IdxSurfelRange;
      typedef std::vector< Scalar >                               Scalars;
      typedef std::vector< RealVector >                           RealVectors;
      typedef std::vector< RealPoint >                            RealPoints;

      typedef ::DGtal::Statistic<Scalar>                          ScalarStatistic;
    
      typedef sgf::ShapePositionFunctor<ImplicitShape3D>          PositionFunctor;
      typedef sgf::ShapeNormalVectorFunctor<ImplicitShape3D>      NormalFunctor;
      typedef sgf::ShapeMeanCurvatureFunctor<ImplicitShape3D>     MeanCurvatureFunctor;
      typedef sgf::ShapeGaussianCurvatureFunctor<ImplicitShape3D> GaussianCurvatureFunctor;
 
      typedef typename functors::IIPrincipalCurvaturesAndDirectionsFunctor<Space>::Quantity   CurvatureTensorQuantity;
      typedef std::vector< CurvatureTensorQuantity >              CurvatureTensorQuantities;
      
      
      typedef TrueDigitalSurfaceLocalEstimator
        < KSpace, ImplicitShape3D, PositionFunctor >                TruePositionEstimator;
      typedef TrueDigitalSurfaceLocalEstimator
        < KSpace, ImplicitShape3D, NormalFunctor >                  TrueNormalEstimator;
      typedef TrueDigitalSurfaceLocalEstimator
        < KSpace, ImplicitShape3D, MeanCurvatureFunctor >           TrueMeanCurvatureEstimator;
      typedef TrueDigitalSurfaceLocalEstimator
        < KSpace, ImplicitShape3D, GaussianCurvatureFunctor >       TrueGaussianCurvatureEstimator;

      typedef ::DGtal::Mesh<RealPoint>                            Mesh;
      typedef ::DGtal::TriangulatedSurface<RealPoint>             TriangulatedSurface;
      typedef ::DGtal::PolygonalSurface<RealPoint>                PolygonalSurface;
      typedef std::map<Surfel, IdxSurfel>                         Surfel2Index;
      typedef std::map<Cell,   IdxVertex>                         Cell2Index;
    
      // ----------------------- Static services --------------------------------------
    public:

      // ----------------------- Exact geometry services ------------------------------
      /// @name Exact geometry services
      /// @{
    public:

      /// @return the parameters used in ShortcutsGeometry.
      static Parameters defaultParameters()
      {
        return parametersShapeGeometry()
          | parametersGeometryEstimation()
          | parametersATApproximation();
      }
    
      /// @return the parameters and their default values which are used
      /// to approximate the geometry of continuous shape.
      ///   - projectionMaxIter [    20]: the maximum number of iteration for the projection.
      ///   - projectionAccuracy[0.0001]: the zero-proximity stop criterion during projection.
      ///   - projectionGamma   [   0.5]: the damping coefficient of the projection.
      ///   - gridstep [  1.0]: the gridstep that defines the digitization (often called h).
      static Parameters parametersShapeGeometry()
      {
        return Parameters
          ( "projectionMaxIter", 20 )
          ( "projectionAccuracy", 0.0001 )
          ( "projectionGamma",    0.5 )
          ( "gridstep",           1.0 );
      }
    
      /// Given a space \a K, an implicit \a shape, a sequence of \a
      /// surfels, and a gridstep \a h, returns the closest positions on
      /// the surface at the specified surfels, in the same order.
      ///
      /// @note The surfel centroids are iteratively projected onto the
      /// implicit surface through a damped Newton process.
      ///
      /// @param[in] shape the implicit shape.
      /// @param[in] K the Khalimsky space whose domain encompasses the digital shape.
      /// @param[in] surfels the sequence of surfels that we project onto the shape's surface
      /// @param[in] params the parameters:
      ///   - projectionMaxIter [    20]: the maximum number of iteration for the projection.
      ///   - projectionAccuracy[0.0001]: the zero-proximity stop criterion during projection.
      ///   - projectionGamma   [   0.5]: the damping coefficient of the projection.
      ///   - gridstep [  1.0]: the gridstep that defines the digitization (often called h).
      ///
      /// @return the vector containing the true normals, in the same
      /// order as \a surfels.
      static RealPoints
        getPositions
        ( CountedPtr<ImplicitShape3D> shape,
          const KSpace&               K,
          const SurfelRange&          surfels,
          const Parameters&           params = parametersShapeGeometry() )
      {
        RealVectors         n_true_estimations;
        TruePositionEstimator true_estimator;
        int     maxIter = params[ "projectionMaxIter"  ].as<int>();
        double accuracy = params[ "projectionAccuracy" ].as<double>();
        double    gamma = params[ "projectionGamma"    ].as<double>();
        Scalar gridstep = params[ "gridstep"           ].as<Scalar>();
        true_estimator.attach( *shape );
        true_estimator.setParams( K, PositionFunctor(), maxIter, accuracy, gamma );
        true_estimator.init( gridstep, surfels.begin(), surfels.end() );
        true_estimator.eval( surfels.begin(), surfels.end(),
                             std::back_inserter( n_true_estimations ) );
        return n_true_estimations;
      }

      /// Given an implicit \a shape and a sequence of \a points,
      /// returns the closest positions on the surface at the specified
      /// points, in the same order.
      ///
      /// @param[in] shape the implicit shape.
      /// @param[in] points the sequence of points that we project onto the shape's surface.
      /// @param[in] params the parameters:
      ///   - projectionMaxIter [    20]: the maximum number of iteration for the projection.
      ///   - projectionAccuracy[0.0001]: the zero-proximity stop criterion during projection.
      ///   - projectionGamma   [   0.5]: the damping coefficient of the projection.
      ///   - gridstep [  1.0]: the gridstep that defines the digitization (often called h).
      ///
      /// @return the vector containing the projected points.
      static RealPoints
        getPositions
        ( CountedPtr<ImplicitShape3D> shape,
          const RealPoints&           points,
          const Parameters&           params = parametersShapeGeometry() )
      {
        RealPoints proj_points( points.size() );
        int     maxIter = params[ "projectionMaxIter"  ].as<int>();
        double accuracy = params[ "projectionAccuracy" ].as<double>();
        double    gamma = params[ "projectionGamma"    ].as<double>();
        for ( unsigned int i = 0; i < points.size(); ++i )
          proj_points[ i ] = shape->nearestPoint( points[ i ], accuracy,
                                                  maxIter, gamma );
        return proj_points;
      }
    
      /// Given a space \a K, an implicit \a shape, a sequence of \a
      /// surfels, and a gridstep \a h, returns the normal vectors at the
      /// specified surfels, in the same order.
      ///
      /// @note that the normal vector is approximated by projecting the
      /// surfel centroid onto the implicit 3D shape.
      ///
      /// @param[in] shape the implicit shape.
      /// @param[in] K the Khalimsky space whose domain encompasses the digital shape.
      /// @param[in] surfels the sequence of surfels at which we compute the normals
      /// @param[in] params the parameters:
      ///   - projectionMaxIter [    20]: the maximum number of iteration for the projection.
      ///   - projectionAccuracy[0.0001]: the zero-proximity stop criterion during projection.
      ///   - projectionGamma   [   0.5]: the damping coefficient of the projection.
      ///   - gridstep [  1.0]: the gridstep that defines the digitization (often called h).
      ///
      /// @return the vector containing the true normals, in the same
      /// order as \a surfels.
      static RealVectors
        getNormalVectors
        ( CountedPtr<ImplicitShape3D> shape,
          const KSpace&               K,
          const SurfelRange&          surfels,
          const Parameters&           params = parametersShapeGeometry() )
      {
        RealVectors         n_true_estimations;
        TrueNormalEstimator true_estimator;
        int     maxIter = params[ "projectionMaxIter"  ].as<int>();
        double accuracy = params[ "projectionAccuracy" ].as<double>();
        double    gamma = params[ "projectionGamma"    ].as<double>();
        Scalar gridstep = params[ "gridstep"           ].as<Scalar>();
        true_estimator.attach( *shape );
        true_estimator.setParams( K, NormalFunctor(), maxIter, accuracy, gamma );
        true_estimator.init( gridstep, surfels.begin(), surfels.end() );
        true_estimator.eval( surfels.begin(), surfels.end(),
                             std::back_inserter( n_true_estimations ) );
        return n_true_estimations;
      }
    
      /// Given a space \a K, an implicit \a shape, a sequence of \a
      /// surfels, and a gridstep \a h, returns the mean curvatures at the
      /// specified surfels, in the same order.
      ///
      /// @note that the mean curvature is approximated by projecting the
      /// surfel centroid onto the implicit 3D shape.
      ///
      /// @param[in] shape the implicit shape.
      /// @param[in] K the Khalimsky space whose domain encompasses the digital shape.
      /// @param[in] surfels the sequence of surfels at which we compute the normals
      /// @param[in] params the parameters:
      ///   - projectionMaxIter [    20]: the maximum number of iteration for the projection.
      ///   - projectionAccuracy[0.0001]: the zero-proximity stop criterion during projection.
      ///   - projectionGamma   [   0.5]: the damping coefficient of the projection.
      ///   - gridstep [  1.0]: the gridstep that defines the digitization (often called h).
      ///
      /// @return the vector containing the mean curvatures, in the same
      /// order as \a surfels.
      static Scalars
        getMeanCurvatures
        ( CountedPtr<ImplicitShape3D> shape,
          const KSpace&               K,
          const SurfelRange&          surfels,
          const Parameters&           params = parametersShapeGeometry() )
      {
        Scalars                n_true_estimations;
        TrueMeanCurvatureEstimator true_estimator;
        int     maxIter = params[ "projectionMaxIter"  ].as<int>();
        double accuracy = params[ "projectionAccuracy" ].as<double>();
        double    gamma = params[ "projectionGamma"    ].as<double>();
        Scalar gridstep = params[ "gridstep"           ].as<Scalar>();
        true_estimator.attach( *shape );
        true_estimator.setParams( K, MeanCurvatureFunctor(), maxIter, accuracy, gamma );
        true_estimator.init( gridstep, surfels.begin(), surfels.end() );
        true_estimator.eval( surfels.begin(), surfels.end(),
                             std::back_inserter( n_true_estimations ) );
        return n_true_estimations;
      }
    
      /// Given a space \a K, an implicit \a shape, a sequence of \a
      /// surfels, and a gridstep \a h, returns the gaussian curvatures at the
      /// specified surfels, in the same order.
      ///
      /// @note that the gaussian curvature is approximated by projecting the
      /// surfel centroid onto the implicit 3D shape.
      ///
      /// @param[in] shape the implicit shape.
      /// @param[in] K the Khalimsky space whose domain encompasses the digital shape.
      /// @param[in] surfels the sequence of surfels at which we compute the normals
      ///
      /// @param[in] params the parameters:
      ///   - projectionMaxIter [    20]: the maximum number of iteration for the projection.
      ///   - projectionAccuracy[0.0001]: the zero-proximity stop criterion during projection.
      ///   - projectionGamma   [   0.5]: the damping coefficient of the projection.
      ///   - gridstep [  1.0]: the gridstep that defines the digitization (often called h).
      ///
      /// @return the vector containing the gaussian curvatures, in the same
      /// order as \a surfels.
      static Scalars
        getGaussianCurvatures
        ( CountedPtr<ImplicitShape3D> shape,
          const KSpace&               K,
          const SurfelRange&          surfels,
          const Parameters&           params = parametersShapeGeometry() )
      {
        Scalars                n_true_estimations;
        TrueGaussianCurvatureEstimator true_estimator;
        int     maxIter = params[ "projectionMaxIter"  ].as<int>();
        double accuracy = params[ "projectionAccuracy" ].as<double>();
        double    gamma = params[ "projectionGamma"    ].as<double>();
        Scalar gridstep = params[ "gridstep"           ].as<Scalar>();
        true_estimator.attach( *shape );
        true_estimator.setParams( K, GaussianCurvatureFunctor(), maxIter, accuracy, gamma );
        true_estimator.init( gridstep, surfels.begin(), surfels.end() );
        true_estimator.eval( surfels.begin(), surfels.end(),
                             std::back_inserter( n_true_estimations ) );
        return n_true_estimations;
      }
    
      /// @}
    
      // --------------------------- geometry estimation ------------------------------
      /// @name Geometry estimation services
      /// @{
    public:

      /// @return the parameters and their default values which are used
      /// to estimate the geometry of a digital surface.
      ///   - verbose         [     1]: verbose trace mode 0: silent, 1: verbose.
      ///   - t-ring          [   3.0]: the radius used when computing convolved trivial normals (it is a graph distance, not related to the grid step).
      ///   - R-radius        [  10.0]: the constant for distance parameter R in R(h)=R h^alpha (VCM).
      ///   - r-radius        [   3.0]: the constant for kernel radius parameter r in r(h)=r h^alpha (VCM,II,Trivial).
      ///   - kernel          [ "hat"]: the kernel integration function chi_r, either "hat" or "ball". )
      ///   - alpha           [  0.33]: the parameter alpha in r(h)=r h^alpha (VCM, II)."
      ///   - surfelEmbedding [     0]: the surfel -> point embedding for VCM estimator: 0: Pointels, 1: InnerSpel, 2: OuterSpel.
      static Parameters parametersGeometryEstimation()
      {
        return Parameters
          ( "verbose",           1 )
          ( "t-ring",          3.0 )
          ( "kernel",        "hat" )
          ( "R-radius",       10.0 )
          ( "r-radius",        3.0 )
          ( "alpha",          0.33 )
          ( "surfelEmbedding",   0 );
      }
    
      /// Given a digital space \a K and a vector of \a surfels,
      /// returns the trivial normals at the specified surfels, in the
      /// same order.
      ///
      /// @param[in] K the Khalimsky space whose domain encompasses the digital shape.
      /// @param[in] surfels the sequence of surfels at which we compute the normals
      ///
      /// @return the vector containing the trivial normal vectors, in the
      /// same order as \a surfels.
      static RealVectors
        getTrivialNormalVectors( const KSpace&      K,
                                 const SurfelRange& surfels )
      {
        std::vector< RealVector > result;
        for ( auto s : surfels )
          {
            Dimension  k = K.sOrthDir( s );
            bool  direct = K.sDirect( s, k );
            RealVector t = RealVector::zero;
            t[ k ]       = direct ? -1.0 : 1.0;
            result.push_back( t );
          }
        return result;
      }

      /// Given a digital surface \a surface, a sequence of \a surfels,
      /// and some parameters \a params, returns the convolved trivial
      /// normal vector estimations at the specified surfels, in the
      /// same order.
      ///
      /// @tparam TAnyDigitalSurface either kind of DigitalSurface, like ShortcutsGeometry::LightDigitalSurface or ShortcutsGeometry::DigitalSurface.
      ///
      /// @param[in] surface the digital surface
      /// @param[in] surfels the sequence of surfels at which we compute the normals
      /// @param[in] params the parameters:
      ///   - verbose         [     1]: verbose trace mode 0: silent, 1: verbose.
      ///   - t-ring          [   3.0]: the radius used when computing convolved trivial normals (it is a graph distance, not related to the grid step).
      ///
      /// @return the vector containing the estimated normals, in the
      /// same order as \a surfels.
      template <typename TAnyDigitalSurface>
        static RealVectors
        getCTrivialNormalVectors
        ( CountedPtr<TAnyDigitalSurface> surface,
          const SurfelRange&             surfels,
          const Parameters&              params = parametersGeometryEstimation() )
        {
          int    verbose = params[ "verbose"  ].as<int>();
          Scalar       t = params[ "t-ring"   ].as<double>();
          typedef typename TAnyDigitalSurface::DigitalSurfaceContainer  SurfaceContainer;
          typedef LpMetric<Space>                                       Metric;
          typedef functors::HatFunction<Scalar>                         Functor;
          typedef functors::ElementaryConvolutionNormalVectorEstimator
            < Surfel, CanonicSCellEmbedder<KSpace> >                    SurfelFunctor;
          typedef LocalEstimatorFromSurfelFunctorAdapter
            < SurfaceContainer, Metric, SurfelFunctor, Functor>         NormalEstimator;
          if ( verbose > 0 )
            trace.info() << "- CTrivial normal t-ring=" << t << " (discrete)" << std::endl;
          const Functor fct( 1.0, t );
          const KSpace &  K = surface->container().space();
          Metric    aMetric( 2.0 );
          CanonicSCellEmbedder<KSpace> canonic_embedder( K );
          std::vector< RealVector >    n_estimations;
          SurfelFunctor                surfelFct( canonic_embedder, 1.0 );
          NormalEstimator              estimator;
          estimator.attach( *surface);
          estimator.setParams( aMetric, surfelFct, fct, t );
          estimator.init( 1.0, surfels.begin(), surfels.end());
          estimator.eval( surfels.begin(), surfels.end(),
                          std::back_inserter( n_estimations ) );
          std::transform( n_estimations.cbegin(), n_estimations.cend(), n_estimations.begin(),
                          [] ( RealVector v ) { return -v; } );
          return n_estimations;
        }

      /// Given a digital surface \a surface, a sequence of \a surfels,
      /// and some parameters \a params, returns the normal Voronoi
      /// Covariance Measure (VCM) estimation at the specified surfels,
      /// in the same order.
      ///
      /// @tparam TAnyDigitalSurface either kind of DigitalSurface, like ShortcutsGeometry::LightDigitalSurface or ShortcutsGeometry::DigitalSurface.
      ///
      /// @param[in] surface the digital surface
      /// @param[in] surfels the sequence of surfels at which we compute the normals
      /// @param[in] params the parameters:
      ///   - verbose         [     1]: verbose trace mode 0: silent, 1: verbose.
      ///   - t-ring          [   3.0]: the radius used when computing convolved trivial normals (it is a graph distance, not related to the grid step).
      ///   - R-radius        [  10.0]: the constant for distance parameter R in R(h)=R h^alpha (VCM).
      ///   - r-radius        [   3.0]: the constant for kernel radius parameter r in r(h)=r h^alpha (VCM,II,Trivial).
      ///   - kernel          [ "hat"]: the kernel integration function chi_r, either "hat" or "ball". )
      ///   - alpha           [  0.33]: the parameter alpha in r(h)=r h^alpha (VCM, II)."
      ///   - surfelEmbedding [     0]: the surfel -> point embedding for VCM estimator: 0: Pointels, 1: InnerSpel, 2: OuterSpel.
      ///   - gridstep [  1.0]: the gridstep that defines the digitization (often called h).
      ///
      /// @return the vector containing the estimated normals, in the
      /// same order as \a surfels.
      template <typename TAnyDigitalSurface>
        static RealVectors
        getVCMNormalVectors
        ( CountedPtr<TAnyDigitalSurface> surface,
          const SurfelRange&             surfels,
          const Parameters&              params = parametersGeometryEstimation() )
        {
          typedef ExactPredicateLpSeparableMetric<Space,2> Metric;
          typedef typename TAnyDigitalSurface::DigitalSurfaceContainer SurfaceContainer;
          RealVectors n_estimations;
          int        verbose = params[ "verbose"   ].as<int>();
          std::string kernel = params[ "kernel"    ].as<std::string>();
          Scalar      h      = params[ "gridstep"  ].as<Scalar>();
          Scalar      R      = params[ "R-radius"  ].as<Scalar>();
          Scalar      r      = params[ "r-radius"  ].as<Scalar>();
          Scalar      t      = params[ "t-ring"    ].as<Scalar>();
          Scalar      alpha  = params[ "alpha"     ].as<Scalar>();
          int      embedding = params[ "embedding" ].as<int>();
          // Adjust parameters according to gridstep if specified.
          if ( alpha != 1.0 ) R *= pow( h, alpha-1.0 );
          if ( alpha != 1.0 ) r *= pow( h, alpha-1.0 );
          Surfel2PointEmbedding embType = embedding == 0 ? Pointels :
            embedding == 1 ? InnerSpel : OuterSpel;
          if ( verbose > 0 )
            {
              trace.info() << "- VCM normal kernel=" << kernel << " emb=" << embedding
                           << " alpha=" << alpha << std::endl;
              trace.info() << "- VCM normal r=" << (r*h)  << " (continuous) "
                           << r << " (discrete)" << std::endl;
              trace.info() << "- VCM normal R=" << (R*h)  << " (continuous) "
                           << R << " (discrete)" << std::endl;
              trace.info() << "- VCM normal t=" << t << " (discrete)" << std::endl;
            }
          if ( kernel == "hat" )
            {
              typedef functors::HatPointFunction<Point,Scalar>             KernelFunction;
              typedef VoronoiCovarianceMeasureOnDigitalSurface
                < SurfaceContainer, Metric, KernelFunction >               VCMOnSurface;
              typedef functors::VCMNormalVectorFunctor<VCMOnSurface>       NormalVFunctor;
              typedef VCMDigitalSurfaceLocalEstimator
                < SurfaceContainer, Metric, KernelFunction, NormalVFunctor> VCMNormalEstimator;
              KernelFunction chi_r( 1.0, r );
              VCMNormalEstimator estimator;
              estimator.attach( *surface );
              estimator.setParams( embType, R, r, chi_r, t, Metric(), verbose > 0 );
              estimator.init( h, surfels.begin(), surfels.end() );
              estimator.eval( surfels.begin(), surfels.end(),
                              std::back_inserter( n_estimations ) );
            }
          else if ( kernel == "ball" )
            {
              typedef functors::BallConstantPointFunction<Point,Scalar>    KernelFunction;
              typedef VoronoiCovarianceMeasureOnDigitalSurface
                < SurfaceContainer, Metric, KernelFunction >               VCMOnSurface;
              typedef functors::VCMNormalVectorFunctor<VCMOnSurface>       NormalVFunctor;
              typedef VCMDigitalSurfaceLocalEstimator
                < SurfaceContainer, Metric, KernelFunction, NormalVFunctor> VCMNormalEstimator;
              KernelFunction chi_r( 1.0, r );
              VCMNormalEstimator estimator;
              estimator.attach( *surface );
              estimator.setParams( embType, R, r, chi_r, t, Metric(), verbose > 0 );
              estimator.init( h, surfels.begin(), surfels.end() );
              estimator.eval( surfels.begin(), surfels.end(),
                              std::back_inserter( n_estimations ) );
            }
          else
            {
              trace.warning() << "[ShortcutsGeometry::getVCMNormalVectors] Unknown kernel: "
                              << kernel << std::endl;
            }
          return n_estimations;
        }

      /// Given a digital shape \a bimage, a sequence of \a surfels,
      /// and some parameters \a params, returns the normal Integral
      /// Invariant (II) estimation at the specified surfels, in the
      /// same order.
      ///
      /// @param[in] bimage the characteristic function of the shape as a binary image (inside is true, outside is false).
      /// @param[in] surfels the sequence of surfels at which we compute the normals
      /// @param[in] params the parameters:
      ///   - verbose         [     1]: verbose trace mode 0: silent, 1: verbose.
      ///   - r-radius        [   3.0]: the constant for kernel radius parameter r in r(h)=r h^alpha (VCM,II,Trivial).
      ///   - alpha           [  0.33]: the parameter alpha in r(h)=r h^alpha (VCM, II)."
      ///   - gridstep        [   1.0]: the digitization gridstep (often denoted by h).
      ///
      /// @return the vector containing the estimated normals, in the
      /// same order as \a surfels.
      ///
      /// @note Be careful, normals are reoriented with respect to
      /// Trivial normals. If you wish a more robust orientation, use
      /// getCTrivialNormalVectors.
      ///
      /// @note It is better to have surfels in a specific order, as
      /// given for instance by a depth-first traversal (@see getSurfelRange)
      static RealVectors
        getIINormalVectors( CountedPtr<BinaryImage> bimage,
                            const SurfelRange&      surfels,
                            const Parameters&       params
                            = parametersGeometryEstimation()
                            | parametersKSpace() )
      {
        auto K =  getKSpace( bimage, params );
        return getIINormalVectors( *bimage, K, surfels, params );
      }

      /// Given a digitized implicit shape \a dshape, a sequence of \a surfels,
      /// and some parameters \a params, returns the normal Integral
      /// Invariant (II) estimation at the specified surfels, in the
      /// same order.
      ///
      /// @param[in] dshape the digitized implicit shape, which is an
      /// implicitly defined characteristic function.
      ///
      /// @param[in] surfels the sequence of surfels at which we compute the normals
      /// @param[in] params the parameters:
      ///   - verbose         [     1]: verbose trace mode 0: silent, 1: verbose.
      ///   - r-radius        [   3.0]: the constant for kernel radius parameter r in r(h)=r h^alpha (VCM,II,Trivial).
      ///   - alpha           [  0.33]: the parameter alpha in r(h)=r h^alpha (VCM, II)."
      ///   - gridstep        [   1.0]: the digitization gridstep (often denoted by h).
      ///   - minAABB         [ -10.0]: the min value of the AABB bounding box (domain)
      ///   - maxAABB         [  10.0]: the max value of the AABB bounding box (domain)
      ///   - offset          [   5.0]: the digital dilation of the digital space,
      ///                       useful when you process shapes and that you add noise.
      ///   - closed          [     1]: specifies if the Khalimsky space is closed (!=0) or not (==0)
      ///
      /// @return the vector containing the estimated normals, in the
      /// same order as \a surfels.
      ///
      /// @note Be careful, normals are reoriented with respect to
      /// Trivial normals. If you wish a more robust orientation, use
      /// getCTrivialNormalVectors.
      ///
      /// @note It is better to have surfels in a specific order, as
      /// given for instance by a depth-first traversal (@see getSurfelRange)
      static RealVectors
        getIINormalVectors( CountedPtr< DigitizedImplicitShape3D > dshape,
                            const SurfelRange&      surfels,
                            const Parameters&       params
                            = parametersGeometryEstimation()
                            | parametersKSpace()
                            | parametersDigitizedImplicitShape3D() )
      {
        auto K =  getKSpace( params );
        return getIINormalVectors( *dshape, K, surfels, params );
      }
    
      /// Given an arbitrary PointPredicate \a shape: Point -> boolean, a Khalimsky
      /// space \a K, a sequence of \a surfels, and some parameters \a
      /// params, returns the normal Integral Invariant (II) estimation
      /// at the specified surfels, in the same order.
      ///
      /// @tparam TPointPredicate any type of map Point -> boolean.
      /// @param[in] shape a function Point -> boolean telling if you are inside the shape.
      /// @param[in] K the Khalimsky space where the shape and surfels live.
      /// @param[in] surfels the sequence of surfels at which we compute the normals
      /// @param[in] params the parameters:
      ///   - verbose         [     1]: verbose trace mode 0: silent, 1: verbose.
      ///   - r-radius        [   3.0]: the constant for kernel radius parameter r in r(h)=r h^alpha (VCM,II,Trivial).
      ///   - alpha           [  0.33]: the parameter alpha in r(h)=r h^alpha (VCM, II)."
      ///   - gridstep        [   1.0]: the digitization gridstep (often denoted by h).
      ///
      /// @return the vector containing the estimated normals, in the
      /// same order as \a surfels.
      ///
      /// @note Be careful, normals are reoriented with respect to
      /// Trivial normals. If you wish a more robust orientation, use
      /// getCTrivialNormalVectors.
      ///
      /// @note It is better to have surfels in a specific order, as
      /// given for instance by a depth-first traversal (@see getSurfelRange)
      template <typename TPointPredicate>
        static RealVectors
        getIINormalVectors( const TPointPredicate&  shape,
                            const KSpace&           K,
                            const SurfelRange&      surfels,
                            const Parameters&       params
                            = parametersGeometryEstimation()
                            | parametersKSpace() )
        {
          typedef functors::IINormalDirectionFunctor<Space> IINormalFunctor;
          typedef IntegralInvariantCovarianceEstimator
            <KSpace, TPointPredicate, IINormalFunctor>          IINormalEstimator;

          RealVectors n_estimations;
          int        verbose = params[ "verbose"   ].as<int>();
          Scalar     h       = params[ "gridstep"  ].as<Scalar>();
          Scalar     r       = params[ "r-radius"  ].as<Scalar>();
          Scalar     alpha   = params[ "alpha"     ].as<Scalar>();
          if ( alpha != 1.0 ) r *= pow( h, alpha-1.0 );
          if ( verbose > 0 )
            {
              trace.info() << "- II normal alpha=" << alpha << std::endl;
              trace.info() << "- II normal r=" << (r*h)  << " (continuous) "
                           << r << " (discrete)" << std::endl;
            }
          IINormalFunctor     functor;
          functor.init( h, r*h );
          IINormalEstimator   ii_estimator( functor );
          ii_estimator.attach( K, shape );
          ii_estimator.setParams( r );
          ii_estimator.init( h, surfels.begin(), surfels.end() );
          ii_estimator.eval( surfels.begin(), surfels.end(),
                             std::back_inserter( n_estimations ) );
          const RealVectors n_trivial = getTrivialNormalVectors( K, surfels );
          orientVectors( n_estimations, n_trivial );
          return n_estimations;
        }


      /// Given a digital shape \a bimage, a sequence of \a surfels,
      /// and some parameters \a vm, returns the mean curvature Integral
      /// Invariant (II) estimation at the specified surfels, in the
      /// same order.
      ///
      /// @param[in] bimage the characteristic function of the shape as a binary image (inside is true, outside is false).
      /// @param[in] surfels the sequence of surfels at which we compute the mean curvatures
      /// @param[in] params the parameters:
      ///   - verbose         [     1]: verbose trace mode 0: silent, 1: verbose.
      ///   - r-radius        [   3.0]: the constant for kernel radius parameter r in r(h)=r h^alpha (VCM,II,Trivial).
      ///   - alpha           [  0.33]: the parameter alpha in r(h)=r h^alpha (VCM, II)."
      ///   - gridstep        [   1.0]: the digitization gridstep (often denoted by h).
      ///
      /// @return the vector containing the estimated mean curvatures, in the
      /// same order as \a surfels.
      ///
      /// @note The function is faster when surfels are in a specific order, as
      /// given for instance by a depth-first traversal (@see getSurfelRange)
      static Scalars
        getIIMeanCurvatures( CountedPtr<BinaryImage> bimage,
                             const SurfelRange&      surfels,
                             const Parameters&       params
                             = parametersGeometryEstimation()
                             | parametersKSpace() )
      {
        auto K =  getKSpace( bimage, params );
        return getIIMeanCurvatures( *bimage, K, surfels, params );
      }

      /// Given a digitized implicit shape \a dshape, a sequence of \a surfels,
      /// and some parameters \a params, returns the mean curvature Integral
      /// Invariant (II) estimation at the specified surfels, in the
      /// same order.
      ///
      /// @param[in] dshape the digitized implicit shape, which is an
      /// implicitly defined characteristic function.
      ///
      /// @param[in] surfels the sequence of surfels at which we compute the normals
      /// @param[in] params the parameters:
      ///   - verbose         [     1]: verbose trace mode 0: silent, 1: verbose.
      ///   - r-radius        [   3.0]: the constant for kernel radius parameter r in r(h)=r h^alpha (VCM,II,Trivial).
      ///   - alpha           [  0.33]: the parameter alpha in r(h)=r h^alpha (VCM, II)."
      ///   - gridstep        [   1.0]: the digitization gridstep (often denoted by h).
      ///   - minAABB         [ -10.0]: the min value of the AABB bounding box (domain)
      ///   - maxAABB         [  10.0]: the max value of the AABB bounding box (domain)
      ///   - offset          [   5.0]: the digital dilation of the digital space,
      ///                       useful when you process shapes and that you add noise.
      ///   - closed          [     1]: specifies if the Khalimsky space is closed (!=0) or not (==0)
      ///
      /// @return the vector containing the estimated mean curvatures, in the
      /// same order as \a surfels.
      ///
      /// @note It is better to have surfels in a specific order, as
      /// given for instance by a depth-first traversal (@see getSurfelRange)
      static Scalars
        getIIMeanCurvatures( CountedPtr< DigitizedImplicitShape3D > dshape,
                             const SurfelRange&      surfels,
                             const Parameters&       params
                             = parametersGeometryEstimation()
                             | parametersKSpace()
                             | parametersDigitizedImplicitShape3D() )
      {
        auto K =  getKSpace( params );
        return getIIMeanCurvatures( *dshape, K, surfels, params );
      }

    
      /// Given an arbitrary PointPredicate \a shape: Point -> boolean, a Khalimsky
      /// space \a K, a sequence of \a surfels, and some parameters \a
      /// params, returns the mean curvature Integral
      /// Invariant (II) estimation at the specified surfels, in the
      /// same order.
      ///
      /// @tparam TPointPredicate any type of map Point -> boolean.
      /// @param[in] shape a function Point -> boolean telling if you are inside the shape.
      /// @param[in] K the Khalimsky space where the shape and surfels live.
      /// @param[in] surfels the sequence of surfels at which we compute the mean curvatures
      /// @param[in] params the parameters:
      ///   - verbose         [     1]: verbose trace mode 0: silent, 1: verbose.
      ///   - r-radius        [   3.0]: the constant for kernel radius parameter r in r(h)=r h^alpha (VCM,II,Trivial).
      ///   - alpha           [  0.33]: the parameter alpha in r(h)=r h^alpha (VCM, II)."
      ///   - gridstep        [   1.0]: the digitization gridstep (often denoted by h).
      ///
      /// @return the vector containing the estimated mean curvatures, in the
      /// same order as \a surfels.
      ///
      /// @note The function is faster when surfels are in a specific order, as
      /// given for instance by a depth-first traversal (@see getSurfelRange)
      template <typename TPointPredicate>
        static Scalars
        getIIMeanCurvatures( const TPointPredicate&  shape,
                             const KSpace&           K,
                             const SurfelRange&      surfels,
                             const Parameters&       params
                             = parametersGeometryEstimation()
                             | parametersKSpace() )
        {
          typedef functors::IIMeanCurvature3DFunctor<Space> IIMeanCurvFunctor;
          typedef IntegralInvariantVolumeEstimator
            <KSpace, TPointPredicate, IIMeanCurvFunctor>    IIMeanCurvEstimator;

          Scalars  mc_estimations;
          int      verbose = params[ "verbose"   ].as<int>();
          Scalar   h       = params[ "gridstep"  ].as<Scalar>();
          Scalar   r       = params[ "r-radius"  ].as<Scalar>();
          Scalar   alpha   = params[ "alpha"     ].as<Scalar>();
          if ( alpha != 1.0 ) r *= pow( h, alpha-1.0 );
          if ( verbose > 0 )
            {
              trace.info() << "- II mean curvature alpha=" << alpha << std::endl;
              trace.info() << "- II mean curvature r=" << (r*h)  << " (continuous) "
                           << r << " (discrete)" << std::endl;
            }
          IIMeanCurvFunctor   functor;
          functor.init( h, r*h );
          IIMeanCurvEstimator ii_estimator( functor );
          ii_estimator.attach( K, shape );
          ii_estimator.setParams( r );
          ii_estimator.init( h, surfels.begin(), surfels.end() );
          ii_estimator.eval( surfels.begin(), surfels.end(),
                             std::back_inserter( mc_estimations ) );
          return mc_estimations;
        }

      /// Given a digital shape \a bimage, a sequence of \a surfels,
      /// and some parameters \a vm, returns the Gaussian curvature Integral
      /// Invariant (II) estimation at the specified surfels, in the
      /// same order.
      ///
      /// @param[in] bimage the characteristic function of the shape as a binary image (inside is true, outside is false).
      /// @param[in] surfels the sequence of surfels at which we compute the Gaussian curvatures
      /// @param[in] params the parameters:
      ///   - verbose         [     1]: verbose trace mode 0: silent, 1: verbose.
      ///   - r-radius        [   3.0]: the constant for kernel radius parameter r in r(h)=r h^alpha (VCM,II,Trivial).
      ///   - alpha           [  0.33]: the parameter alpha in r(h)=r h^alpha (VCM, II)."
      ///   - gridstep        [   1.0]: the digitization gridstep (often denoted by h).
      ///
      /// @return the vector containing the estimated Gaussian curvatures, in the
      /// same order as \a surfels.
      ///
      /// @note The function is faster when surfels are in a specific order, as
      /// given for instance by a depth-first traversal (@see getSurfelRange)
      static Scalars
        getIIGaussianCurvatures( CountedPtr<BinaryImage> bimage,
                                 const SurfelRange&      surfels,
                                 const Parameters&       params
                                 = parametersGeometryEstimation()
                                 | parametersKSpace() )
      {
        auto K =  getKSpace( bimage, params );
        return getIIGaussianCurvatures( *bimage, K, surfels, params );
      }

      /// Given a digitized implicit shape \a dshape, a sequence of \a surfels,
      /// and some parameters \a params, returns the Gaussian curvature Integral
      /// Invariant (II) estimation at the specified surfels, in the
      /// same order.
      ///
      /// @param[in] dshape the digitized implicit shape, which is an
      /// implicitly defined characteristic function.
      ///
      /// @param[in] surfels the sequence of surfels at which we compute the normals
      /// @param[in] params the parameters:
      ///   - verbose         [     1]: verbose trace mode 0: silent, 1: verbose.
      ///   - r-radius        [   3.0]: the constant for kernel radius parameter r in r(h)=r h^alpha (VCM,II,Trivial).
      ///   - alpha           [  0.33]: the parameter alpha in r(h)=r h^alpha (VCM, II)."
      ///   - gridstep        [   1.0]: the digitization gridstep (often denoted by h).
      ///   - minAABB         [ -10.0]: the min value of the AABB bounding box (domain)
      ///   - maxAABB         [  10.0]: the max value of the AABB bounding box (domain)
      ///   - offset          [   5.0]: the digital dilation of the digital space,
      ///                       useful when you process shapes and that you add noise.
      ///   - closed          [     1]: specifies if the Khalimsky space is closed (!=0) or not (==0)
      ///
      /// @return the vector containing the estimated Gaussian curvatures, in the
      /// same order as \a surfels.
      ///
      /// @note It is better to have surfels in a specific order, as
      /// given for instance by a depth-first traversal (@see getSurfelRange)
      static Scalars
        getIIGaussianCurvatures( CountedPtr< DigitizedImplicitShape3D > dshape,
                                 const SurfelRange&      surfels,
                                 const Parameters&       params
                                 = parametersGeometryEstimation()
                                 | parametersKSpace()
                                 | parametersDigitizedImplicitShape3D() )
      {
        auto K =  getKSpace( params );
        return getIIGaussianCurvatures( *dshape, K, surfels, params );
      }

    
      /// Given an arbitrary PointPredicate \a shape: Point -> boolean, a Khalimsky
      /// space \a K, a sequence of \a surfels, and some parameters \a
      /// params, returns the Gaussian curvature Integral
      /// Invariant (II) estimation at the specified surfels, in the
      /// same order.
      ///
      /// @tparam TPointPredicate any type of map Point -> boolean.
      /// @param[in] shape a function Point -> boolean telling if you are inside the shape.
      /// @param[in] K the Khalimsky space where the shape and surfels live.
      /// @param[in] surfels the sequence of surfels at which we compute the Gaussian curvatures
      /// @param[in] params the parameters:
      ///   - verbose         [     1]: verbose trace mode 0: silent, 1: verbose.
      ///   - r-radius        [   3.0]: the constant for kernel radius parameter r in r(h)=r h^alpha (VCM,II,Trivial).
      ///   - alpha           [  0.33]: the parameter alpha in r(h)=r h^alpha (VCM, II)."
      ///   - gridstep        [   1.0]: the digitization gridstep (often denoted by h).
      ///
      /// @return the vector containing the estimated Gaussian curvatures, in the
      /// same order as \a surfels.
      ///
      /// @note The function is faster when surfels are in a specific order, as
      /// given for instance by a depth-first traversal (@see getSurfelRange)
      template <typename TPointPredicate>
        static Scalars
        getIIGaussianCurvatures( const TPointPredicate&  shape,
                                 const KSpace&           K,
                                 const SurfelRange&      surfels,
                                 const Parameters&       params
                                 = parametersGeometryEstimation()
                                 | parametersKSpace() )
        {
          typedef functors::IIGaussianCurvature3DFunctor<Space> IIGaussianCurvFunctor;
          typedef IntegralInvariantCovarianceEstimator
            <KSpace, TPointPredicate, IIGaussianCurvFunctor>    IIGaussianCurvEstimator;

          Scalars  mc_estimations;
          int      verbose = params[ "verbose"   ].as<int>();
          Scalar   h       = params[ "gridstep"  ].as<Scalar>();
          Scalar   r       = params[ "r-radius"  ].as<Scalar>();
          Scalar   alpha   = params[ "alpha"     ].as<Scalar>();
          if ( alpha != 1.0 ) r *= pow( h, alpha-1.0 );
          if ( verbose > 0 )
            {
              trace.info() << "- II Gaussian curvature alpha=" << alpha << std::endl;
              trace.info() << "- II Gaussian curvature r=" << (r*h)  << " (continuous) "
                           << r << " (discrete)" << std::endl;
            }
          IIGaussianCurvFunctor   functor;
          functor.init( h, r*h );
          IIGaussianCurvEstimator ii_estimator( functor );
          ii_estimator.attach( K, shape );
          ii_estimator.setParams( r );
          ii_estimator.init( h, surfels.begin(), surfels.end() );
          ii_estimator.eval( surfels.begin(), surfels.end(),
                             std::back_inserter( mc_estimations ) );
          return mc_estimations;
        }

      
<<<<<<< HEAD
      /// Given a digital shape \a bimage, a sequence of \a surfels,
      /// and some parameters \a vm, returns the principal curvatures and
      /// directions using an Integral
      /// Invariant (II) estimation at the specified surfels, in the
      /// same order.
      ///
      /// @param[in] bimage the characteristic function of the shape as a binary image (inside is true, outside is false).
      /// @param[in] surfels the sequence of surfels at which we compute the Gaussian curvatures
      /// @param[in] params the parameters:
      ///   - verbose         [     1]: verbose trace mode 0: silent, 1: verbose.
      ///   - r-radius        [   3.0]: the constant for kernel radius parameter r in r(h)=r h^alpha (VCM,II,Trivial).
      ///   - alpha           [  0.33]: the parameter alpha in r(h)=r h^alpha (VCM, II)."
      ///   - gridstep        [   1.0]: the digitization gridstep (often denoted by h).
      ///
      /// @return the vector containing the estimated Gaussian curvatures, in the
      /// same order as \a surfels.
      ///
      /// @note The function is faster when surfels are in a specific order, as
      /// given for instance by a depth-first traversal (@see getSurfelRange)
      static CurvatureTensorQuantities
      getIIPrincipalCurvaturesAndDirections( CountedPtr<BinaryImage> bimage,
                                          const SurfelRange&      surfels,
                                          const Parameters&       params
                                            = parametersGeometryEstimation()
                                            | parametersKSpace() )
      {
        auto K =  getKSpace( bimage, params );
        return getIIPrincipalCurvaturesAndDirections( *bimage, K, surfels, params );
      }
=======
        /// Given a digital shape \a bimage, a sequence of \a surfels,
        /// and some parameters \a vm, returns the principal curvatures and
        /// directions using an Integral
        /// Invariant (II) estimation at the specified surfels, in the
        /// same order.
        ///
        /// @param[in] bimage the characteristic function of the shape as a binary image (inside is true, outside is false).
        /// @param[in] surfels the sequence of surfels at which we compute the Gaussian curvatures
        /// @param[in] params the parameters:
        ///   - verbose         [     1]: verbose trace mode 0: silent, 1: verbose.
        ///   - r-radius        [   3.0]: the constant for kernel radius parameter r in r(h)=r h^alpha (VCM,II,Trivial).
        ///   - alpha           [  0.33]: the parameter alpha in r(h)=r h^alpha (VCM, II)."
        ///   - gridstep        [   1.0]: the digitization gridstep (often denoted by h).
        ///
        /// @return the vector containing the estimated Gaussian curvatures, in the
        /// same order as \a surfels.
        ///
        /// @note The function is faster when surfels are in a specific order, as
        /// given for instance by a depth-first traversal (see @ref getSurfelRange)
        static CurvatureTensorQuantities
          getIIPrincipalCurvaturesAndDirections( CountedPtr<BinaryImage> bimage,
                                                const SurfelRange&      surfels,
                                                const Parameters&       params
                                                = parametersGeometryEstimation()
                                                | parametersKSpace() )
        {
          auto K =  getKSpace( bimage, params );
          return getIIPrincipalCurvaturesAndDirections( *bimage, K, surfels, params );
        }
>>>>>>> 3d377c07

      /// Given a digital shape \a bimage, a sequence of \a surfels,
      /// and some parameters \a vm, returns the principal curvatures and
      /// directions using an Integral
      /// Invariant (II) estimation at the specified surfels, in the
      /// same order.
      ///
      /// @param[in] dshape the digitized implicit shape, which is an
      /// implicitly defined characteristic function.
      ///
      /// @param[in] surfels the sequence of surfels at which we compute the normals
      /// @param[in] params the parameters:
      ///   - verbose         [     1]: verbose trace mode 0: silent, 1: verbose.
      ///   - r-radius        [   3.0]: the constant for kernel radius parameter r in r(h)=r h^alpha (VCM,II,Trivial).
      ///   - alpha           [  0.33]: the parameter alpha in r(h)=r h^alpha (VCM, II)."
      ///   - gridstep        [   1.0]: the digitization gridstep (often denoted by h).
      ///   - minAABB         [ -10.0]: the min value of the AABB bounding box (domain)
      ///   - maxAABB         [  10.0]: the max value of the AABB bounding box (domain)
      ///   - offset          [   5.0]: the digital dilation of the digital space,
      ///                       useful when you process shapes and that you add noise.
      ///   - closed          [     1]: specifies if the Khalimsky space is closed (!=0) or not (==0)
      ///
      /// @return the vector containing the estimated Gaussian curvatures, in the
      /// same order as \a surfels.
      ///
      /// @note It is better to have surfels in a specific order, as
      /// given for instance by a depth-first traversal (@see getSurfelRange)
      static CurvatureTensorQuantities
      getIIPrincipalCurvaturesAndDirections( CountedPtr< DigitizedImplicitShape3D > dshape,
                                          const SurfelRange&      surfels,
                                          const Parameters&       params
                                            = parametersGeometryEstimation()
                                            | parametersKSpace()
                                            | parametersDigitizedImplicitShape3D() )
      {
        auto K =  getKSpace( params );
        return getIIPrincipalCurvaturesAndDirections( *dshape, K, surfels, params );
      }

      
      /// Given an arbitrary PointPredicate \a shape: Point -> boolean, a Khalimsky
      /// space \a K, a sequence of \a surfels, and some parameters \a
      /// params, returns the principal curvatures and directions using Integral
      /// Invariant (II) estimation at the specified surfels, in the
      /// same order.
      ///
      /// @tparam TPointPredicate any type of map Point -> boolean.
      /// @param[in] shape a function Point -> boolean telling if you are inside the shape.
      /// @param[in] K the Khalimsky space where the shape and surfels live.
      /// @param[in] surfels the sequence of surfels at which we compute the Gaussian curvatures
      /// @param[in] params the parameters:
      ///   - verbose         [     1]: verbose trace mode 0: silent, 1: verbose.
      ///   - r-radius        [   3.0]: the constant for kernel radius parameter r in r(h)=r h^alpha (VCM,II,Trivial).
      ///   - alpha           [  0.33]: the parameter alpha in r(h)=r h^alpha (VCM, II)."
      ///   - gridstep        [   1.0]: the digitization gridstep (often denoted by h).
      ///
      /// @return the vector containing the estimated principal curvatures and directions,
      ///  in the same order as \a surfels.
      ///
      /// @note The function is faster when surfels are in a specific order, as
      /// given for instance by a depth-first traversal (see @ref getSurfelRange)
      template <typename TPointPredicate>
      static CurvatureTensorQuantities
      getIIPrincipalCurvaturesAndDirections( const TPointPredicate&  shape,
                                          const KSpace&           K,
                                          const SurfelRange&      surfels,
                                          const Parameters&       params
                                            = parametersGeometryEstimation()
                                            | parametersKSpace() )
      {
        typedef functors::IIPrincipalCurvaturesAndDirectionsFunctor<Space> IICurvFunctor;
        typedef IntegralInvariantCovarianceEstimator<KSpace, TPointPredicate, IICurvFunctor>    IICurvEstimator;
        
        CurvatureTensorQuantities  mc_estimations;
        int      verbose = params[ "verbose"   ].as<int>();
        Scalar   h       = params[ "gridstep"  ].as<Scalar>();
        Scalar   r       = params[ "r-radius"  ].as<Scalar>();
        Scalar   alpha   = params[ "alpha"     ].as<Scalar>();
        if ( alpha != 1.0 ) r *= pow( h, alpha-1.0 );
        if ( verbose > 0 )
        {
          trace.info() << "- II principal curvatures and directions alpha=" << alpha << std::endl;
          trace.info() << "- II principal curvatures and directions r=" << (r*h)  << " (continuous) "
          << r << " (discrete)" << std::endl;
        }
        IICurvFunctor   functor;
        functor.init( h, r*h );
        IICurvEstimator ii_estimator( functor );
        ii_estimator.attach( K, shape );
        ii_estimator.setParams( r );
        ii_estimator.init( h, surfels.begin(), surfels.end() );
        ii_estimator.eval( surfels.begin(), surfels.end(),
                          std::back_inserter( mc_estimations ) );
        return mc_estimations;
      }

      /// @}

      // --------------------------- AT approximation ------------------------------
      /// @name AT approximation services
      /// @{
    public:

      /// @return the parameters and their default values which are used
      /// to compute Ambrosio-Tortorelli piecewise-smooth approximation of a function.
      ///   - at-enabled      [  1     ]: 1 if AT is enabled (WITH_EIGEN), 0 otherwise.
      ///   - at-alpha        [  0.1   ]: parameter alpha in AT (data fit)
      ///   - at-lambda       [  0.025 ]: parameter lambda in AT (1/length of discontinuities)
      ///   - at-epsilon      [  0.5   ]: (last value of) parameter epsilon in AT (width of discontinuities)
      ///   - at-epsilon-start[  2.0   ]: first value for parameter epsilon in Gamma-convergence optimization (sequence of AT optimization with decreasing epsilon)
      ///   - at-epsilon-ratio[  2.0   ]: ratio between two consecutive epsilon value in Gamma-convergence optimization (sequence of AT optimization with decreasing epsilon)
      ///   - at-max-iter     [ 10     ]: maximum number of alternate minization in AT optimization
      ///   - at-diff-v-max   [  0.0001]: stopping criterion that measures the loo-norm of the evolution of \a v between two iterations
      ///   - at-v-policy     ["Maximum"]: the policy when outputing feature vector v onto cells: "Average"|"Minimum"|"Maximum"
      ///
      /// @note Requires Eigen linear algebra backend. `Use cmake -DWITH_EIGEN=true ..`
      static Parameters parametersATApproximation()
      {
#if defined(WITH_EIGEN)
        return Parameters
          ( "at-enabled",        1 )
          ( "at-alpha",          0.1 )
          ( "at-lambda",         0.025 )
          ( "at-epsilon",        0.25 )
          ( "at-epsilon-start",  2.0 )
          ( "at-epsilon-ratio",  2.0 )
          ( "at-max-iter",      10 )
          ( "at-diff-v-max",     0.0001 )
          ( "at-v-policy",   "Maximum" );
#else // defined(WITH_EIGEN)
        return Parameters( "at-enabled", 0 );
#endif// defined(WITH_EIGEN)
      }

#if defined(WITH_EIGEN)

      /// Given any digital \a surface, a surfel range \a surfels, and an input vector field \a input,
      /// returns a piece-smooth approximation of \a input using Ambrosio-Tortorelli functional.
      ///
      /// @see \ref moduleAT
      ///
      /// @tparam TAnyDigitalSurface either kind of DigitalSurface, like ShortcutsGeometry::LightDigitalSurface or ShortcutsGeometry::DigitalSurface.
      /// @tparam VectorFieldInput the type of vector field for input values (RandomAccess container)
      ///
      /// @param[in] surface the digital surface
      /// @param[in] surfels the sequence of surfels at which we compute the normals
      /// @param[in] params the parameters:
      ///   - at-alpha        [  0.1   ]: parameter alpha in AT (data fit)
      ///   - at-lambda       [  0.025 ]: parameter lambda in AT (1/length of discontinuities)
      ///   - at-epsilon      [  0.5   ]: (last value of) parameter epsilon in AT (width of discontinuities)
      ///   - at-epsilon-start[  2.0   ]: first value for parameter epsilon in Gamma-convergence optimization (sequence of AT optimization with decreasing epsilon)
      ///   - at-epsilon-ratio[  2.0   ]: ratio between two consecutive epsilon value in Gamma-convergence optimization (sequence of AT optimization with decreasing epsilon)
      ///   - at-max-iter     [ 10     ]: maximum number of alternate minization in AT optimization
      ///   - at-diff-v-max   [  0.0001]: stopping criterion that measures the loo-norm of the evolution of \a v between two iterations
      /// @param[in] input the input vector field (a vector of vector values)
      ///
      /// @return the piecewise-smooth approximation of \a input.
      ///
      /// @note Requires Eigen linear algebra backend. `Use cmake -DWITH_EIGEN=true ..`
      template <typename TAnyDigitalSurface,
                typename VectorFieldInput>
      static
      VectorFieldInput
      getATVectorFieldApproximation( CountedPtr<TAnyDigitalSurface> surface,
                                     const SurfelRange&             surfels,
                                     const VectorFieldInput&        input,
                                     const Parameters&              params
                                     = parametersATApproximation() | parametersGeometryEstimation() )
      {
        int      verbose   = params[ "verbose"          ].as<int>();
        Scalar   alpha_at  = params[ "at-alpha"         ].as<Scalar>();
        Scalar   lambda_at = params[ "at-lambda"        ].as<Scalar>();
        Scalar   epsilon1  = params[ "at-epsilon-start" ].as<Scalar>();
        Scalar   epsilon2  = params[ "at-epsilon"       ].as<Scalar>();
        Scalar   epsilonr  = params[ "at-epsilon-ratio" ].as<Scalar>();
        int      max_iter  = params[ "at-max-iter"      ].as<int>();
        Scalar   diff_v_max= params[ "at-diff-v-max"    ].as<Scalar>();
        typedef DiscreteExteriorCalculusFactory<EigenLinearAlgebraBackend> CalculusFactory;
        const auto calculus = CalculusFactory::createFromNSCells<2>( surfels.cbegin(), surfels.cend() );
        ATSolver2D< KSpace > at_solver( calculus, verbose );
        at_solver.initInputVectorFieldU2( input, surfels.cbegin(), surfels.cend() );
        at_solver.setUp( alpha_at, lambda_at );
        at_solver.solveGammaConvergence( epsilon1, epsilon2, epsilonr, false, diff_v_max, max_iter );
        auto output = input;
        at_solver.getOutputVectorFieldU2( output, surfels.cbegin(), surfels.cend() );
        return output;
      }

      /// Given any digital \a surface, a surfel range \a surfels, and an input vector field \a input,
      /// returns a piece-smooth approximation of \a input using Ambrosio-Tortorelli functional.
      /// Given a range of pointels, linels or 2-cells [itB,itE), it
      /// also outputs the feature vector \a features, corresponding to
      /// 0-form \a v in AT (the average of \a v for linels/surfels).
      ///
      /// @see \ref moduleAT
      ///
      /// @tparam TAnyDigitalSurface either kind of DigitalSurface, like ShortcutsGeometry::LightDigitalSurface or ShortcutsGeometry::DigitalSurface.
      /// @tparam VectorFieldInput the type of vector field for input values (RandomAccess container)
      /// @tparam CellRangeConstIterator the type of iterator for traversing a range of cells
      ///
      /// @param[out] features the vector of scalar feature values (a scalar field where 1 means continuity and 0 discontinuity in the reconstruction), evaluated in the range[itB,itE).
      /// @param[in] itB the start of the range of cells.
      /// @param[in] itE past the end of the range of cells.
      /// @param[in] surface the digital surface
      /// @param[in] surfels the sequence of surfels at which we compute the normals
      /// @param[in] params the parameters:
      ///   - at-alpha        [  0.1   ]: parameter alpha in AT (data fit)
      ///   - at-lambda       [  0.025 ]: parameter lambda in AT (1/length of discontinuities)
      ///   - at-epsilon      [  0.5   ]: (last value of) parameter epsilon in AT (width of discontinuities)
      ///   - at-epsilon-start[  2.0   ]: first value for parameter epsilon in Gamma-convergence optimization (sequence of AT optimization with decreasing epsilon)
      ///   - at-epsilon-ratio[  2.0   ]: ratio between two consecutive epsilon value in Gamma-convergence optimization (sequence of AT optimization with decreasing epsilon)
      ///   - at-max-iter     [ 10     ]: maximum number of alternate minization in AT optimization
      ///   - at-diff-v-max   [  0.0001]: stopping criterion that measures the loo-norm of the evolution of \a v between two iterations
      ///   - at-v-policy     ["Maximum"]: the policy when outputing feature vector v onto cells: "Average"|"Minimum"|"Maximum"
      /// @param[in] input the input vector field (a vector of vector values)
      ///
      /// @return the piecewise-smooth approximation of \a input.
      ///
      /// @note Requires Eigen linear algebra backend. `Use cmake -DWITH_EIGEN=true ..`
      template <typename TAnyDigitalSurface,
                typename VectorFieldInput,
                typename CellRangeConstIterator>
      static
      VectorFieldInput
      getATVectorFieldApproximation( Scalars&                       features,
                                     CellRangeConstIterator         itB,
                                     CellRangeConstIterator         itE,
                                     CountedPtr<TAnyDigitalSurface> surface,
                                     const SurfelRange&             surfels,
                                     const VectorFieldInput&        input,
                                     const Parameters&              params
                                     = parametersATApproximation() | parametersGeometryEstimation() )
      {
        int      verbose   = params[ "verbose"          ].as<int>();
        Scalar   alpha_at  = params[ "at-alpha"         ].as<Scalar>();
        Scalar   lambda_at = params[ "at-lambda"        ].as<Scalar>();
        Scalar   epsilon1  = params[ "at-epsilon-start" ].as<Scalar>();
        Scalar   epsilon2  = params[ "at-epsilon"       ].as<Scalar>();
        Scalar   epsilonr  = params[ "at-epsilon-ratio" ].as<Scalar>();
        int      max_iter  = params[ "at-max-iter"      ].as<int>();
        Scalar   diff_v_max= params[ "at-diff-v-max"    ].as<Scalar>();
        std::string policy = params[ "at-v-policy"      ].as<std::string>();
        typedef DiscreteExteriorCalculusFactory<EigenLinearAlgebraBackend> CalculusFactory;
        const auto calculus = CalculusFactory::createFromNSCells<2>( surfels.cbegin(), surfels.cend() );
        ATSolver2D< KSpace > at_solver( calculus, verbose );
        at_solver.initInputVectorFieldU2( input, surfels.cbegin(), surfels.cend() );
        at_solver.setUp( alpha_at, lambda_at );
        at_solver.solveGammaConvergence( epsilon1, epsilon2, epsilonr, false, diff_v_max, max_iter );
        auto output = input;
        at_solver.getOutputVectorFieldU2( output, surfels.cbegin(), surfels.cend() );
        auto p = ( policy == "Average" ) ? at_solver.Average
          :      ( policy == "Minimum" ) ? at_solver.Minimum
          :                                at_solver.Maximum;
        at_solver.getOutputScalarFieldV0( features, itB, itE, p );
        return output;
      }

      /// Given any digital \a surface, a surfel range \a surfels, and
      /// an input scalar field \a input, returns a piece-smooth
      /// approximation of \a input using Ambrosio-Tortorelli
      /// functional.
      ///
      /// @see \ref moduleAT
      ///
      /// @tparam TAnyDigitalSurface either kind of DigitalSurface, like ShortcutsGeometry::LightDigitalSurface or ShortcutsGeometry::DigitalSurface.
      ///
      /// @param[in] surface the digital surface
      /// @param[in] surfels the sequence of surfels at which we compute the normals
      /// @param[in] params the parameters:
      ///   - at-alpha        [  0.1   ]: parameter alpha in AT (data fit)
      ///   - at-lambda       [  0.025 ]: parameter lambda in AT (1/length of discontinuities)
      ///   - at-epsilon      [  0.5   ]: (last value of) parameter epsilon in AT (width of discontinuities)
      ///   - at-epsilon-start[  2.0   ]: first value for parameter epsilon in Gamma-convergence optimization (sequence of AT optimization with decreasing epsilon)
      ///   - at-epsilon-ratio[  2.0   ]: ratio between two consecutive epsilon value in Gamma-convergence optimization (sequence of AT optimization with decreasing epsilon)
      ///   - at-max-iter     [ 10     ]: maximum number of alternate minization in AT optimization
      ///   - at-diff-v-max   [  0.0001]: stopping criterion that measures the loo-norm of the evolution of \a v between two iterations
      /// @param[in] input the input scalar field (a vector of scalar values)
      ///
      /// @return the piecewise-smooth approximation of \a input.
      ///
      /// @note Requires Eigen linear algebra backend. `Use cmake -DWITH_EIGEN=true ..`
      template <typename TAnyDigitalSurface>
      static
      Scalars
      getATScalarFieldApproximation( CountedPtr<TAnyDigitalSurface> surface,
                                     const SurfelRange&             surfels,
                                     const Scalars&                 input,
                                     const Parameters&              params
                                     = parametersATApproximation() | parametersGeometryEstimation() )
      {
        int      verbose   = params[ "verbose"          ].as<int>();
        Scalar   alpha_at  = params[ "at-alpha"         ].as<Scalar>();
        Scalar   lambda_at = params[ "at-lambda"        ].as<Scalar>();
        Scalar   epsilon1  = params[ "at-epsilon-start" ].as<Scalar>();
        Scalar   epsilon2  = params[ "at-epsilon"       ].as<Scalar>();
        Scalar   epsilonr  = params[ "at-epsilon-ratio" ].as<Scalar>();
        int      max_iter  = params[ "at-max-iter"      ].as<int>();
        Scalar   diff_v_max= params[ "at-diff-v-max"    ].as<Scalar>();
        typedef DiscreteExteriorCalculusFactory<EigenLinearAlgebraBackend> CalculusFactory;
        const auto calculus = CalculusFactory::createFromNSCells<2>( surfels.cbegin(), surfels.cend() );
        ATSolver2D< KSpace > at_solver( calculus, verbose );
        at_solver.initInputScalarFieldU2( input, surfels.cbegin(), surfels.cend() );
        at_solver.setUp( alpha_at, lambda_at );
        at_solver.solveGammaConvergence( epsilon1, epsilon2, epsilonr, false, diff_v_max, max_iter );
        auto output = input;
        at_solver.getOutputScalarFieldU2( output, surfels.cbegin(), surfels.cend() );
        return output;
      }

      /// Given any digital \a surface, a surfel range \a surfels, and
      /// an input scalar field \a input, returns a piece-smooth
      /// approximation of \a input using Ambrosio-Tortorelli
      /// functional.  Given a range of pointels, linels or 2-cells
      /// [itB,itE), it also outputs the feature vector \a features,
      /// corresponding to 0-form \a v in AT (the average of \a v for
      /// linels/surfels).
      ///
      /// @see \ref moduleAT
      ///
      /// @tparam TAnyDigitalSurface either kind of DigitalSurface, like ShortcutsGeometry::LightDigitalSurface or ShortcutsGeometry::DigitalSurface.
      /// @tparam CellRangeConstIterator the type of iterator for traversing a range of cells
      ///
      /// @param[out] features the vector of scalar feature values (a
      /// scalar field where 1 means continuity and 0 discontinuity in
      /// the reconstruction), evaluated in the range[itB,itE).
      ///
      /// @param[in] itB the start of the range of cells.
      /// @param[in] itE past the end of the range of cells.
      /// @param[in] surface the digital surface
      /// @param[in] surfels the sequence of surfels at which we compute the normals
      /// @param[in] params the parameters:
      ///   - at-alpha        [  0.1   ]: parameter alpha in AT (data fit)
      ///   - at-lambda       [  0.025 ]: parameter lambda in AT (1/length of discontinuities)
      ///   - at-epsilon      [  0.5   ]: (last value of) parameter epsilon in AT (width of discontinuities)
      ///   - at-epsilon-start[  2.0   ]: first value for parameter epsilon in Gamma-convergence optimization (sequence of AT optimization with decreasing epsilon)
      ///   - at-epsilon-ratio[  2.0   ]: ratio between two consecutive epsilon value in Gamma-convergence optimization (sequence of AT optimization with decreasing epsilon)
      ///   - at-max-iter     [ 10     ]: maximum number of alternate minization in AT optimization
      ///   - at-diff-v-max   [  0.0001]: stopping criterion that measures the loo-norm of the evolution of \a v between two iterations
      ///   - at-v-policy     ["Maximum"]: the policy when outputing feature vector v onto cells: "Average"|"Minimum"|"Maximum"
      /// @param[in] input the input scalar field (a vector of scalar values)
      ///
      /// @return the piecewise-smooth approximation of \a input.
      ///
      /// @note Requires Eigen linear algebra backend. `Use cmake -DWITH_EIGEN=true ..`
      template <typename TAnyDigitalSurface,
                typename CellRangeConstIterator>
      static
      Scalars
      getATScalarFieldApproximation( Scalars&                       features,
                                     CellRangeConstIterator         itB,
                                     CellRangeConstIterator         itE,
                                     CountedPtr<TAnyDigitalSurface> surface,
                                     const SurfelRange&             surfels,
                                     const Scalars&                 input,
                                     const Parameters&              params
                                     = parametersATApproximation() | parametersGeometryEstimation() )
      {
        int      verbose   = params[ "verbose"          ].as<int>();
        Scalar   alpha_at  = params[ "at-alpha"         ].as<Scalar>();
        Scalar   lambda_at = params[ "at-lambda"        ].as<Scalar>();
        Scalar   epsilon1  = params[ "at-epsilon-start" ].as<Scalar>();
        Scalar   epsilon2  = params[ "at-epsilon"       ].as<Scalar>();
        Scalar   epsilonr  = params[ "at-epsilon-ratio" ].as<Scalar>();
        int      max_iter  = params[ "at-max-iter"      ].as<int>();
        Scalar   diff_v_max= params[ "at-diff-v-max"    ].as<Scalar>();
        std::string policy = params[ "at-v-policy"      ].as<std::string>();
        typedef DiscreteExteriorCalculusFactory<EigenLinearAlgebraBackend> CalculusFactory;
        const auto calculus = CalculusFactory::createFromNSCells<2>( surfels.cbegin(), surfels.cend() );
        ATSolver2D< KSpace > at_solver( calculus, verbose );
        at_solver.initInputScalarFieldU2( input, surfels.cbegin(), surfels.cend() );
        at_solver.setUp( alpha_at, lambda_at );
        at_solver.solveGammaConvergence( epsilon1, epsilon2, epsilonr, false, diff_v_max, max_iter );
        auto output = input;
        at_solver.getOutputScalarFieldU2( output, surfels.cbegin(), surfels.cend() );
        auto p = ( policy == "Average" ) ? at_solver.Average
          :      ( policy == "Minimum" ) ? at_solver.Minimum
          :                                at_solver.Maximum;
        at_solver.getOutputScalarFieldV0( features, itB, itE, p );
        return output;
      }

#endif // defined(WITH_EIGEN)
      
      /// @}
      
      // ------------------------- Error measures services -------------------------
      /// @name Error measure services
      /// @{
    public:
      
      /// Orient \a v so that it points in the same direction as \a
      /// ref_v (scalar product is then non-negative afterwards).
      ///
      /// @param[in,out] v the vectors to reorient.
      /// @param[in]    ref_v the vectors having the reference orientation.
      static void
        orientVectors( RealVectors&       v,
                       const RealVectors& ref_v )
      {
        std::transform( ref_v.cbegin(), ref_v.cend(), v.cbegin(), v.begin(), 
                        [] ( RealVector rw, RealVector w )
                        { return rw.dot( w ) >= 0.0 ? w : -w; } );
      }
    
      /// Computes the statistic of a vector of scalars
      ///
      /// @param[in] v a vector of scalars
      /// @return its statistic.
      static ScalarStatistic
        getStatistic( const Scalars& v )
      {
        ScalarStatistic stat;
        stat.addValues( v.begin(), v.end() );
        stat.terminate();
        return stat;
      }
    
      /// Computes the statistic that measures the angle differences
      /// between the two arrays of unit vectors.
      ///
      /// @param[in] v1 the first array of unit vectors (normals)
      /// @param[in] v2 the second array of unit vectors (normals)
      /// @return the vector of angle differences.
      static Scalars
        getVectorsAngleDeviation( const RealVectors& v1,
                                  const RealVectors& v2 )
      {
        Scalars v( v1.size() );
        if ( v1.size() == v2.size() )
          {
            auto outIt = v.begin();
            for ( auto it1 = v1.cbegin(), it2 = v2.cbegin(), itE1 = v1.cend();
                  it1 != itE1; ++it1, ++it2 )
              {
                Scalar angle_error = acos( (*it1).dot( *it2 ) );
                *outIt++ = angle_error;
              }
          }
        else
          {
            trace.warning() << "[ShortcutsGeometry::getVectorsAngleDeviation]"
                            << " v1.size()=" << v1.size() << " should be equal to "
                            << " v2.size()=" << v2.size() << std::endl;
          }
        return v;
      }
    
      /// Computes the absolute difference between each element of the two vectors.
      /// @param[in] v1 any vector of values.
      /// @param[in] v2 any vector of values.
      /// @return the vector composed of elemenst |v1[i]-v2[i]|.
      static Scalars
        getScalarsAbsoluteDifference( const Scalars & v1,
                                      const Scalars & v2 )
      {
        Scalars result( v1.size() );
        std::transform( v2.cbegin(), v2.cend(), v1.cbegin(), result.begin(), 
                        [] ( Scalar val1, Scalar val2 )
                        { return fabs( val1 - val2 ); } );
        return result;
      }

      /// Computes the l2-norm of v1-v2, ie the square root of the
      /// mean-squared error of the two vectors.
      ///
      /// @param[in] v1 any vector of values.
      /// @param[in] v2 any vector of values.
      /// @return the normL2 of v1-v2, ie. sqrt( 1/n sum_i (v1[i]-v2[i])^2 ).
      static Scalar
        getScalarsNormL2( const Scalars & v1,
                          const Scalars & v2 )
      {
        Scalar sum = 0;
        for ( unsigned int i = 0; i < v1.size(); i++ )
          sum += ( v1[ i ] - v2[ i ] ) * ( v1[ i ] - v2[ i ] );
        return sqrt( sum / v1.size() );
      }

      /// Computes the l1-norm of v1-v2, ie the average of the absolute
      /// differences of the two vectors.
      ///
      /// @param[in] v1 any vector of values.
      /// @param[in] v2 any vector of values.
      /// @return the normL1 of v1-v2, ie. 1/n sum_i |v1[i]-v2[i]|.
      static Scalar
        getScalarsNormL1( const Scalars & v1,
                          const Scalars & v2 )
      {
        Scalar sum = 0;
        for ( unsigned int i = 0; i < v1.size(); i++ )
          sum += fabs( v1[ i ] - v2[ i ] );
        return sum / v1.size();
      }

      /// Computes the loo-norm of v1-v2, ie the maximum of the absolute
      /// differences of the two vectors.
      ///
      /// @param[in] v1 any vector of values.
      /// @param[in] v2 any vector of values.
      /// @return the normLoo of v1-v2, ie. max_i |v1[i]-v2[i]|.
      static Scalar
        getScalarsNormLoo( const Scalars & v1,
                           const Scalars & v2 )
      {
        Scalar loo = 0;
        for ( unsigned int i = 0; i < v1.size(); i++ )
          loo = std::max( loo, fabs( v1[ i ] - v2[ i ] ) );
        return loo;
      }

      /// @}

      // ----------------------- Standard services ------------------------------
      /// @name Standard services
      /// @{
    public:

      /**
       * Default constructor.
       */
      ShortcutsGeometry() = delete;

      /**
       * Destructor.
       */
      ~ShortcutsGeometry() = delete;

      /**
       * Copy constructor.
       * @param other the object to clone.
       */
      ShortcutsGeometry ( const ShortcutsGeometry & other ) = delete;

      /**
       * Move constructor.
       * @param other the object to move.
       */
      ShortcutsGeometry ( ShortcutsGeometry && other ) = delete;

      /**
       * Copy assignment operator.
       * @param other the object to copy.
       * @return a reference on 'this'.
       */
      ShortcutsGeometry & operator= ( const ShortcutsGeometry & other ) = delete;

      /**
       * Move assignment operator.
       * @param other the object to move.
       * @return a reference on 'this'.
       */
      ShortcutsGeometry & operator= ( ShortcutsGeometry && other ) = delete;

      /// @}
      
      // ----------------------- Interface --------------------------------------
    public:

      // ------------------------- Protected Datas ------------------------------
    protected:

      // ------------------------- Private Datas --------------------------------
    private:

      // ------------------------- Hidden services ------------------------------
    protected:

      // ------------------------- Internals ------------------------------------
    private:

    }; // end of class ShortcutsGeometry


} // namespace DGtal


///////////////////////////////////////////////////////////////////////////////
// Includes inline functions.

//                                                                           //
///////////////////////////////////////////////////////////////////////////////

#endif // !defined ShortcutsGeometry_h

#undef ShortcutsGeometry_RECURSES
#endif // else defined(ShortcutsGeometry_RECURSES)
    <|MERGE_RESOLUTION|>--- conflicted
+++ resolved
@@ -981,8 +981,6 @@
           return mc_estimations;
         }
 
-      
-<<<<<<< HEAD
       /// Given a digital shape \a bimage, a sequence of \a surfels,
       /// and some parameters \a vm, returns the principal curvatures and
       /// directions using an Integral
@@ -1001,7 +999,7 @@
       /// same order as \a surfels.
       ///
       /// @note The function is faster when surfels are in a specific order, as
-      /// given for instance by a depth-first traversal (@see getSurfelRange)
+      /// given for instance by a depth-first traversal (see @ref getSurfelRange)
       static CurvatureTensorQuantities
       getIIPrincipalCurvaturesAndDirections( CountedPtr<BinaryImage> bimage,
                                           const SurfelRange&      surfels,
@@ -1012,37 +1010,6 @@
         auto K =  getKSpace( bimage, params );
         return getIIPrincipalCurvaturesAndDirections( *bimage, K, surfels, params );
       }
-=======
-        /// Given a digital shape \a bimage, a sequence of \a surfels,
-        /// and some parameters \a vm, returns the principal curvatures and
-        /// directions using an Integral
-        /// Invariant (II) estimation at the specified surfels, in the
-        /// same order.
-        ///
-        /// @param[in] bimage the characteristic function of the shape as a binary image (inside is true, outside is false).
-        /// @param[in] surfels the sequence of surfels at which we compute the Gaussian curvatures
-        /// @param[in] params the parameters:
-        ///   - verbose         [     1]: verbose trace mode 0: silent, 1: verbose.
-        ///   - r-radius        [   3.0]: the constant for kernel radius parameter r in r(h)=r h^alpha (VCM,II,Trivial).
-        ///   - alpha           [  0.33]: the parameter alpha in r(h)=r h^alpha (VCM, II)."
-        ///   - gridstep        [   1.0]: the digitization gridstep (often denoted by h).
-        ///
-        /// @return the vector containing the estimated Gaussian curvatures, in the
-        /// same order as \a surfels.
-        ///
-        /// @note The function is faster when surfels are in a specific order, as
-        /// given for instance by a depth-first traversal (see @ref getSurfelRange)
-        static CurvatureTensorQuantities
-          getIIPrincipalCurvaturesAndDirections( CountedPtr<BinaryImage> bimage,
-                                                const SurfelRange&      surfels,
-                                                const Parameters&       params
-                                                = parametersGeometryEstimation()
-                                                | parametersKSpace() )
-        {
-          auto K =  getKSpace( bimage, params );
-          return getIIPrincipalCurvaturesAndDirections( *bimage, K, surfels, params );
-        }
->>>>>>> 3d377c07
 
       /// Given a digital shape \a bimage, a sequence of \a surfels,
       /// and some parameters \a vm, returns the principal curvatures and
