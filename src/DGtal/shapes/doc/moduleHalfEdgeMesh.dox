--- conflicted
+++ resolved
@@ -346,11 +346,7 @@
 MeshHelpers::exportOBJwithFaceNormalAndColor.
 
 In its present form, class TriangulatedSurface does not provide any
-<<<<<<< HEAD
-visualization methods. However it is simple to convert a
-=======
 visualization methods. However it is simpler to convert a
->>>>>>> 9ac91d1c
 TriangulatedSurface to/from a Mesh for I/O or for visualization (see
 \ref HEM_sec2_4).
 
@@ -518,19 +514,11 @@
 - MeshHelpers::mesh2PolygonalSurface builds a polygonal surface (class PolygonalSurface)
   from an arbitrary mesh (class Mesh). 
 
-<<<<<<< HEAD
-- MeshHelpers::polygonalSurface2TriangulatedSurface uilds a polygonal
-  surface from a triangulated surface (faces are triangulated
-  according to parameters).
-
-- MeshHelpers::polygonalSurface2Mesh Builds a mesh (class Mesh)
-=======
 - MeshHelpers::polygonalSurface2TriangulatedSurface builds a polygonal
   surface from a triangulated surface (faces are triangulated
   according to parameters).
 
 - MeshHelpers::polygonalSurface2Mesh builds a mesh (class Mesh)
->>>>>>> 9ac91d1c
   from a polygonal surface (class PolygonalSurface). Note that
   the mesh looses the topology of the polygonal surface, since it
   is essentially a soup of triangles. It is useful for display or for
@@ -592,11 +580,7 @@
 MeshHelpers::exportOBJwithFaceNormalAndColor.
 
 In its present form, class PolygonalSurface does not provide any
-<<<<<<< HEAD
-visualization methods. However it is simple to convert a
-=======
 visualization methods. However it is simpler to convert a
->>>>>>> 9ac91d1c
 PolygonalSurface to/from a Mesh for I/O or for visualization (see \ref
 HEM_sec3_4).
 
