--- conflicted
+++ resolved
@@ -80,12 +80,7 @@
   myDisplacements = displacements;
 
   myFirstPoint = start;
-<<<<<<< HEAD
-  myLastPoint = myFirstPoint + 
-    FreemanChainCode::displacement( getCode( myFirstLetter) );
-=======
   myLastPoint = myFirstPoint + displacement( getCode( myFirstLetter) );
->>>>>>> 3c8d34f4
 
 }
 
@@ -96,7 +91,6 @@
 void DGtal::CombinatorialDSS<TConstIterator,TInteger>::init(const ConstPointIterator & i)
 {
   *this = *( i.getDSS() );
-<<<<<<< HEAD
 }
 
 
@@ -106,26 +100,12 @@
 void DGtal::CombinatorialDSS<TConstIterator,TInteger>::init(const FreemanChainCode & fc)
 {
   init( fc.chain.begin(), fc.firstPoint(), FreemanChainCode::displacement );
-=======
->>>>>>> 3c8d34f4
-}
-
-
-
-template < typename TConstIterator, typename TInteger >
-inline
-<<<<<<< HEAD
-=======
-void DGtal::CombinatorialDSS<TConstIterator,TInteger>::init(const FreemanChainCode & fc)
-{
-  init( fc.chain.begin(), fc.firstPoint(), FreemanChainCode::displacement );
-}
-
-
-
-template < typename TConstIterator, typename TInteger >
-inline
->>>>>>> 3c8d34f4
+}
+
+
+
+template < typename TConstIterator, typename TInteger >
+inline
 void DGtal::CombinatorialDSS<TConstIterator,TInteger>::init(const typename FreemanChainCode::ConstIterator& it)
 {
   std::string::const_iterator string_it = it.getChain()->chain.begin();
@@ -181,8 +161,6 @@
   myNextAfter         = other.myNextAfter;
   myDisplacements     = other.myDisplacements;
   return *this;
-<<<<<<< HEAD
-=======
 }
 
 
@@ -192,7 +170,6 @@
 DGtal::CombinatorialDSS<TConstIterator,TInteger>::getSelf( ) const
 {
   return CombinatorialDSS( );
->>>>>>> 3c8d34f4
 }
 
 /**
@@ -503,11 +480,7 @@
   }
 
   ++myBegin;
-<<<<<<< HEAD
-  myFirstPoint += FreemanChainCode::displacement( getCode( myFirstLetter ) );
-=======
   myFirstPoint += displacement( getCode( myFirstLetter ) );
->>>>>>> 3c8d34f4
   ++myFirstLetter;
   return true;
 }
@@ -589,11 +562,7 @@
     }
   }
   --myEnd;
-<<<<<<< HEAD
-  myLastPoint -= FreemanChainCode::displacement( getCode( myLastLetter ) );
-=======
   myLastPoint -= displacement( getCode( myLastLetter ) );
->>>>>>> 3c8d34f4
   --myLastLetter;
   return true;
 }
@@ -798,7 +767,6 @@
  */
 
 template < typename TConstIterator, typename TInteger >
-<<<<<<< HEAD
 inline
 typename DGtal::CombinatorialDSS<TConstIterator,TInteger>::Code
 DGtal::CombinatorialDSS<TConstIterator,TInteger>::getCode(Index pos)  
@@ -810,23 +778,9 @@
 inline
 typename DGtal::CombinatorialDSS<TConstIterator,TInteger>::Code
 DGtal::CombinatorialDSS<TConstIterator,TInteger>::getCode(Index pos)  const
-=======
-inline
-typename DGtal::CombinatorialDSS<TConstIterator,TInteger>::Code
-DGtal::CombinatorialDSS<TConstIterator,TInteger>::getCode(Index pos)  
->>>>>>> 3c8d34f4
 {
   return myCodeHandler.getCode( pos  );
 }
-
-template < typename TConstIterator, typename TInteger >
-inline
-typename DGtal::CombinatorialDSS<TConstIterator,TInteger>::Code
-DGtal::CombinatorialDSS<TConstIterator,TInteger>::getCode(Index pos)  const
-{
-  return myCodeHandler.getCode( pos  );
-}
-
 
 
 
@@ -1161,35 +1115,7 @@
   computeLeaningPoints( uf, ul, lf, ll );
   return ll;
 }
-<<<<<<< HEAD
-
-
-/**
- * @param a code.
- * @returns the vector defined by that code.
- */
-template < typename TConstIterator, typename TInteger >
-inline
-typename DGtal::CombinatorialDSS<TConstIterator,TInteger>::Vector 
-DGtal::CombinatorialDSS<TConstIterator,TInteger>::displacement( Code c ) const
-{
-  return this->myDisplacements( c );
-}
-
-=======
->>>>>>> 3c8d34f4
-
-template < typename TConstIterator, typename TInteger >
-inline
-typename DGtal::CombinatorialDSS<TConstIterator,TInteger>::Integer 
-DGtal::CombinatorialDSS<TConstIterator,TInteger>::getRemainder(const Point & aPoint) const
-{
-  Integer a,b,mu,omega;
-  Integer x = aPoint[0];
-  Integer y = aPoint[1];
-  getArithmeticalDescription( a, b, mu, omega );
-  return a*x - b*y;
-}
+
 
 /**
  * @param a code.
