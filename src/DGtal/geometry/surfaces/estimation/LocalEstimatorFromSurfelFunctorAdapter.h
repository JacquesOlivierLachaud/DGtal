/**
 *  This program is free software: you can redistribute it and/or modify
 *  it under the terms of the GNU Lesser General Public License as
 *  published by the Free Software Foundation, either version 3 of the
 *  License, or  (at your option) any later version.
 *
 *  This program is distributed in the hope that it will be useful,
 *  but WITHOUT ANY WARRANTY; without even the implied warranty of
 *  MERCHANTABILITY or FITNESS FOR A PARTICULAR PURPOSE.  See the
 *  GNU General Public License for more details.
 *
 *  You should have received a copy of the GNU General Public License
 *  along with this program.  If not, see <http://www.gnu.org/licenses/>.
 *
 **/

#pragma once

/**
 * @file LocalEstimatorFromSurfelFunctorAdapter.h
 * @author David Coeurjolly (\c david.coeurjolly@liris.cnrs.fr )
 * Laboratoire d'InfoRmatique en Image et Systemes d'information - LIRIS (CNRS, UMR 5205), CNRS, France
 *
 * @date 2013/05/28
 *
 * Header file for module LocalEstimatorFromSurfelFunctorAdapter.cpp
 *
 * This file is part of the DGtal library.
 */

#if defined(LocalEstimatorFromSurfelFunctorAdapter_RECURSES)
#error Recursive header files inclusion detected in LocalEstimatorFromSurfelFunctorAdapter.h
#else // defined(LocalEstimatorFromSurfelFunctorAdapter_RECURSES)
/** Prevents recursive inclusion of headers. */
#define LocalEstimatorFromSurfelFunctorAdapter_RECURSES

#if !defined LocalEstimatorFromSurfelFunctorAdapter_h
/** Prevents repeated inclusion of headers. */
#define LocalEstimatorFromSurfelFunctorAdapter_h

//////////////////////////////////////////////////////////////////////////////
// Inclusions
#include <iostream>
#include "DGtal/base/Common.h"
#include "DGtal/base/Alias.h"
#include "DGtal/base/ConstAlias.h"
#include "DGtal/base/CUnaryFunctor.h"
#include "DGtal/topology/CanonicSCellEmbedder.h"
#include "DGtal/topology/CSCellEmbedder.h"
#include "DGtal/topology/CDigitalSurfaceContainer.h"
#include "DGtal/topology/DigitalSurface.h"
#include "DGtal/graph/DistanceBreadthFirstVisitor.h"
#include "DGtal/geometry/volumes/distance/CMetricSpace.h"
#include "DGtal/base/BasicFunctors.h"
#include "DGtal/geometry/surfaces/estimation/estimationFunctors/CLocalEstimatorFromSurfelFunctor.h"
//////////////////////////////////////////////////////////////////////////////

namespace DGtal
{

  /////////////////////////////////////////////////////////////////////////////
  // template class LocalEstimatorFromSurfelFunctorAdapter
  /**
   * Description of template class 'LocalEstimatorFromSurfelFunctorAdapter' <p>
   * \brief Aim: this class adapts any local functor on digital surface element to define
   * a local estimator. This class is model of CDigitalSurfaceLocalEstimator.
   *
   * When we evaluate the adapted estimator at a surfel @a s, we first
   * identify the set of neighboring around @a s using a
   * DistanceBreadthFirstVisitor parametrized by a given metric. Then,
   * the estimated quantity is computed applying a functor on the
   * surfel set.
   *
   *
   * More precisely, this adapter needs a model of CMetric to define
nc* the neighborhood and a model of CLocalEstimatorFromSurfelFunctor
   * to perform the local estimator computation. When sent to the
   * functor, the surfels are weighted using the distance from the
   * kernel boundary: weights are defined in [0,1] interval, 1 for the
   * center and decreasing to 0 with the distance to the specified
   * kernel radius specified during the init(). The shape of the
   * distance-to-weight function is defined by a functor of type @e
   * TConvolutionFunctor.
   *
   * Models of TConvolutionFunctor could be for instance
   * functors::Identity (returns the distance itself),
   * ConstValue (returns a constant value) or
   * GaussianKernel (parametrized by a sigma).
   *
   * During the @e init() method, we thus specify the gridstep @e h
   * and the radius of the ball to consider to define the
   * neighborhood. An instance of the convolution functor should be
   * passed to the constructor.
   *
   * Note that the visitor used in this class considers the distance
   * function in the ambient space (not a geodesic one for instance) on
   * canonical embedding of surfel elements (cf CanonicSCellEmbedder).
   *
   *  @tparam TDigitalSurfaceContainer any model of digital surface container concept (CDigitalSurfaceContainer)
   *  @tparam TMetric any model of CMetric to be used in the neighborhood construction.
   *  @tparam TFunctorOnSurfel an estimator on surfel set (model of CLocalEstimatorFromSurfelFunctor)
   *  @tparam TConvolutionFunctor type of  functor on double
   *  [0,1]->[0,1] to implement the response of a symmetric convolution kernel.
   */
  template <typename TDigitalSurfaceContainer, typename TMetric, 
            typename TFunctorOnSurfel, typename TConvolutionFunctor>
  class LocalEstimatorFromSurfelFunctorAdapter
  {
    // ----------------------- Standard services ------------------------------
  public:

    ///Concept Checks
<<<<<<< HEAD
    BOOST_CONCEPT_ASSERT(( concepts::CMetricSpace<TMetric>));
    BOOST_CONCEPT_ASSERT(( CLocalEstimatorFromSurfelFunctor<TFunctorOnSurfel>));
=======
    BOOST_CONCEPT_ASSERT(( CMetric<TMetric>));
    BOOST_CONCEPT_ASSERT(( concepts::CLocalEstimatorFromSurfelFunctor<TFunctorOnSurfel>));
>>>>>>> 40c45444
    BOOST_CONCEPT_ASSERT(( CUnaryFunctor<TConvolutionFunctor,double,double> ));
    BOOST_CONCEPT_ASSERT(( CDigitalSurfaceContainer<TDigitalSurfaceContainer> ));

    ///Digital surface container type
    typedef TDigitalSurfaceContainer DigitalSurfaceContainer;

    ///Metric type
    typedef TMetric Metric;

    ///Metric value type
    typedef typename TMetric::Value Value;

    ///Functor on surfels type
    typedef TFunctorOnSurfel FunctorOnSurfel;

    ///Functor on double to compute convolution weights
    typedef TConvolutionFunctor ConvolutionFunctor;

    ///Quantity type
    typedef typename TFunctorOnSurfel::Quantity Quantity;

    ///The "real number" type
    typedef double Scalar;

    ///Digital surface type
    typedef DigitalSurface< DigitalSurfaceContainer > Surface;

  private:

    ///Embedded and type definitions
    typedef typename FunctorOnSurfel::SCellEmbedder Embedder;
    typedef std::binder1st<Metric> MetricToPoint;
    typedef functors::Composer<Embedder, MetricToPoint, Value> VertexFunctor;
    typedef DistanceBreadthFirstVisitor< Surface, 
                                         VertexFunctor> Visitor;


  public:

    /**
     * Default constructor.
     */
    LocalEstimatorFromSurfelFunctorAdapter ();

    /**
     * Constructor.
     *
     * @param aSurface a digital surface
     * @param aMetric the metric
     *
     * @param aFunctor a functor on digital surface elements (e.g. the
     * normal or the curvature estimation)
     *
     * @param aConvolutionFunctor a functor giving the weight as a
     * function of the distance to the surfel.
     */
    LocalEstimatorFromSurfelFunctorAdapter
    ( ConstAlias< Surface >  aSurface,
      ConstAlias<TMetric> aMetric,
      Alias<FunctorOnSurfel>  aFunctor,
      ConstAlias<ConvolutionFunctor> aConvolutionFunctor );

    /**
     * Destructor.
     */
    ~LocalEstimatorFromSurfelFunctorAdapter();

    // ----------------------- Interface --------------------------------------
  public:

    /**
     @return the gridstep. 
     @pre must be called after init
    */
    Scalar h() const;

    /**
     * Attach a digital surface. After this call, the object is then
     * invalid and the user must called \ref setParams.
     *
     * @param aSurface the digital surface that is aliased in this. The
     * user can \b secure the aliasing by passing a
     * CountedConstPtrOrConstPtr.
     */
    void attach( ConstAlias<Surface> aSurface );

    /**
     * Initialisation of estimator specific parameters.
     *
     * @param aMetric the metric
     *
     * @param aFunctor a functor on digital surface elements (e.g. the
     * normal or the curvature estimation)
     *
     * @param aConvolutionFunctor a functor giving the weight as a
     * function of the distance to the surfel.
     */
    void setParams( ConstAlias<TMetric> aMetric,
      Alias<FunctorOnSurfel>  aFunctor,
      ConstAlias<ConvolutionFunctor> aConvolutionFunctor );

    /**
     * Initialisation of estimator parameters.
     * @param [in] _h grid size (must be >0).
     * @param [in] radius radius of the ball kernel.
     *
     */
    void init(const double _h,
              const Value radius);


    /**
     * @return the estimated quantity at *it
     * @param [in] it the surfel iterator at which we evaluate the quantity.
     */
    template< typename SurfelConstIterator>
    Quantity eval(const SurfelConstIterator& it) const;

    /**
     * @return the estimated quantity in the range [itb,ite)
     * @param [in] itb starting surfel iterator.
     * @param [in] ite end surfel iterator.
     * @param [in,out] result resulting output iterator
     *
     */
    template< typename SurfelConstIterator, typename OutputIterator>
    OutputIterator eval(const SurfelConstIterator& itb,
                        const SurfelConstIterator& ite,
                        OutputIterator result) const;


    /**
     * Writes/Displays the object on an output stream.
     * @param out the output stream where the object is written.
     */
    void selfDisplay ( std::ostream & out ) const;

    /**
     * Checks the validity/consistency of the object.
     * @return 'true' if the object is valid, 'false' otherwise.
     */
    bool isValid() const;

    // ------------------------- Hidden services ------------------------------

  private:

    /**
     * Copy constructor.
     * @param other the object to clone.
     * Forbidden by default.
     */
    LocalEstimatorFromSurfelFunctorAdapter ( const LocalEstimatorFromSurfelFunctorAdapter & other );

    /**
     * Assignment.
     * @param other the object to copy.
     * @return a reference on 'this'.
     * Forbidden by default.
     */
    LocalEstimatorFromSurfelFunctorAdapter & operator= ( const LocalEstimatorFromSurfelFunctorAdapter & other );

    // ------------------------- Internals ------------------------------------
  private:

    ///Digital surface member
    CountedConstPtrOrConstPtr<Surface> mySurface;

    ///Functor member
    FunctorOnSurfel* myFunctor;

    ///Distance functor
    CountedConstPtrOrConstPtr<Metric> myMetric;

    ///Grid step
    double myH;

    ///Has init been done before eval
    bool myInit;

    ///Embedder object
    Embedder myEmbedder;

    ///Convolution functor
    CountedConstPtrOrConstPtr<ConvolutionFunctor> myConvFunctor;

    ///Ball radius
    Value myRadius;

  }; // end of class LocalEstimatorFromSurfelFunctorAdapter

  /**
   * Overloads 'operator<<' for displaying objects of class 'LocalEstimatorFromSurfelFunctorAdapter'.
   * @param out the output stream where the object is written.
   * @param object the object of class 'LocalEstimatorFromSurfelFunctorAdapter' to write.
   * @return the output stream after the writing.
   */
  template <typename TD, typename TV, typename TF, typename TC>
  std::ostream&
  operator<< ( std::ostream & out, const LocalEstimatorFromSurfelFunctorAdapter<TD,TV,TF,TC> & object );

} // namespace DGtal


///////////////////////////////////////////////////////////////////////////////
// Includes inline functions.
#include "DGtal/geometry/surfaces/estimation//LocalEstimatorFromSurfelFunctorAdapter.ih"

//                                                                           //
///////////////////////////////////////////////////////////////////////////////

#endif // !defined LocalEstimatorFromSurfelFunctorAdapter_h

#undef LocalEstimatorFromSurfelFunctorAdapter_RECURSES
#endif // else defined(LocalEstimatorFromSurfelFunctorAdapter_RECURSES)<|MERGE_RESOLUTION|>--- conflicted
+++ resolved
@@ -110,13 +110,8 @@
   public:
 
     ///Concept Checks
-<<<<<<< HEAD
     BOOST_CONCEPT_ASSERT(( concepts::CMetricSpace<TMetric>));
-    BOOST_CONCEPT_ASSERT(( CLocalEstimatorFromSurfelFunctor<TFunctorOnSurfel>));
-=======
-    BOOST_CONCEPT_ASSERT(( CMetric<TMetric>));
     BOOST_CONCEPT_ASSERT(( concepts::CLocalEstimatorFromSurfelFunctor<TFunctorOnSurfel>));
->>>>>>> 40c45444
     BOOST_CONCEPT_ASSERT(( CUnaryFunctor<TConvolutionFunctor,double,double> ));
     BOOST_CONCEPT_ASSERT(( CDigitalSurfaceContainer<TDigitalSurfaceContainer> ));
 
