=== DGtal 0.7 ===

*General*
    - The "boost program option library" dependency was removed.
    - DGtal needs boost >= 1.46


<<<<<<< HEAD
* Package IO
	- New GenericReader and Generic Writer for both 2D, 3D and ND images.


=======
>>>>>>> 8761a027
*Geometry Package*
    - Generic adapter to transform a metric (model of CMetric) with monotonic (see doc)
      properties to a separable metric (model of CSeparableMetric)
      which can be used in VoronoiMap/DistanceTransformation algorithms.
    - New possibility to access the 3 2D ArithmeticDSS object within an ArithmeticDSS3d.


*Shape Package*
    - The class MeshFromPoints was transformed into Mesh (more from shapes/fromPoints to shapes/ directory).
    - Iterator in mesh points and mesh face.



=== DGtal 0.6 ===
 
 *General*
    - Multithread capabilities via OpenMP are now detected during DGtal
      build. Example of usage can be found in the Volumetric module.

 *Documentation*
    - update documentation for boost concepts, so that subconcepts are
      displayed and html reference pages are pointed.
    - package/module documentation files are now in their associated
      package folder (e.g. kernel/doc/ for kernel package related
      documentation pages). The "make doc" command (or "make dox", see
      below) generates the documentation in the "html/" sub-folder of your
      current build folder.
    - latex citations within doxygen documents are now working
 
 *Base Package*
    - correct concept checks for some range concepts.
    - Statistic class moved to math package

 *Kernel Package*
    - digital sets are now also point predicates, update of
      DigitalSetDomain accordingly. As a consequence, SetPredicate is
      now deprecated.

    - new documentation for module digital sets.

 *Arithmetic Package*
    - new class for representing lattice polytopes in 2D (with cut
      operations)
    - bugfix in LighterSternBrocot::Fraction
    - bugfix in ArithmeticalDSS (thanks, Kacper)

 *Image Package*
    - Update on image writers (no colormap required for scalar only writers).
      Documentation updated.
    - New image adapters to adapt both domains and values of an image (ImageAdapter 
      and ConstImageAdapter).
    - several enhancements of the main image concept and its image
      container models

 *Geometry Package*
    - New primitives for digital plane recognition. Naive planes, and
      more generally planes with arbitrary axis-width can be detected
      and recognized incrementally. Based on a COBA algorithm
      implementation, which uses 2D lattice polytopes.
    - Fréchet segment computer added to compute bounded simplifications of
      digital curves for instance.
    - Complete rewritting of volumetric tools by separable processes:
      new generic algorithms (VoronoiMap, PowerMap) and metric
      concepts hierarchy (l_2, l_p, ...p) to efficiently compute
      DistanceTransformation, ReverseDistanceTransformation and
      preliminary medial axis extraction.
    - Separable volumetric tools are now multithread using OpenMP.
    - New curvature estimator in 2D/3D based on integral invariants
      (both mean and gaussian curvatures in 3D).

 *Shape Package*
    - New operators available on digital and Euclidean shapes (Union,
      Intersection, Minus)

 *Topology Package*
    - update documentation for digital surfaces and digital surface
      containers so as to emphasize the fact that the ranges are only
      single-pass.

 *Graph Package*
    - New package gathering graph related structures and algorithms
      (visitors, graph concepts, ...)
    - Add concepts for graph visitors
    - Add boost::graph support for DigitalSurface
    - Add documentation for graph package.

 *Math Package*
    - Exact exponentiation x^p by squaring on O(log p) added
      (BasicMathFunctions::power).

 *For developers*
    - new "make dox" target to only build dox file documentation
      ("make doc" for complete documentation build)


=== DGtal 0.5.1 ===
Posted on June, 6th, 2012 by David Coeurjolly

    - New way to cite package/module authors in the documentation
    - Improvement of DGtal::GridCurve ranges
    - Improvement of package concepts  in the  documentation
    - new documentation for DGTal build on MSWindows
    - arithmetic is now a main package (previously in math)
    - Specialized classes for classical metric adjacencies


=== DGtal 0.5 ===
Posted on May, 9th, 2012 by David Coeurjolly

Many changes have been pushed to this release with a lot of nice
tools.  Before going into details component by component, we would
like to focus on a couple of new cool features:

  - new arithmetic package (fractions, models of fraction,
    Stern-Brocot, continued fraction,...)
  - new nD DigitalSurface model (collections of (n-1) topological cells
    with many tools/utilities to track surface elements)
  - update of the build system to make easier the use of DGtal in your
    projects.
  - DGtal and DGtalTools
  - many bugfixes..

* Overall  Project

  - In previous DGtal releases, tools were given in the source
    "tools/" folder. In this release, we have chosen to move the
    tools to another GitHub project
    (http://github.com/DGtal-team/DGtalTools) with a specific
    development process. Please have a look to this project to get
    nice tools built upon the DGtal library.

  - cmake scripts and DGtalConfig have been widely updated to make
    easier the use of the library in your own code

  - We are debugging both the code and the scripts to make it compile
    on windows. We still have couple of issues but most of DGtal
    compiles.

  - Again, efforts have been done on the documentation.


* Package Topology:

 - Creation of the graph concept (see Doxygen documentation)

 - Graph tools have been added: breadth first visitor for any model of
   graph

 - Creation of high-level classes to represent several kinds of
   digital surfaces. Surfaces are n-1 dimensional objetcs and may be
   open or closed. There are several models of digital surface
   containers: boundary of a set of points, explicit set of surfels,
   boundary of a digital object defined by a predicate, frontier
   between two regions, light containers that are discovered on
   traversal but not stored explicitly, etc.

 - All these digital surfaces can be manipulated through the same
   object (DigitalSurface), whichever the container.

 - DigitalSurface is a model of a graph whose vertices are the surfels
   and whose arcs are the connections between surfels.

 - Definition of umbrellas over digital surfaces, that forms faces on
   the surface graph.

 - In 3D, digital surface form combinatorial 2-manifolds with boundary

 - Digital surface can be exported in OFF format

 - Several examples using digital surfaces are provided, like
   extracting isosurfaces from images or volume files defining
   surfaces in labelled images.

* Package Algebraic (new package)

 - Definition of n-variate polynomial as a one-dimensional polynomial
   whose coefficients are n-1-variate polynomials. Coefficient ring
   and dimension are templated.

 - Creation of a reader that can transform a string representation of
   multivariate polynomial into such polynomial object. Use
   boost::spirit.

 - Example using package Topology to extract and display implicit
   polynomial surfaces in 3D.

* Package Arithmetic (new package)

 - Standard arithmetic computations are provided: greatest common
   divisor, Bézout vectors, continued fractions,  convergent.

 - Several representations of irreducible fractions are provided. They
   are based on the Stern-Brocot tree structure. With these fractions,
   amortized constant time operations are provided for computing
   reduced fractions.

 - An implementation of patterns and subpatterns is provided, based on
   the irreducible fractions.
 - A representation of digital standard line in the first quadrant is
   provided, as well as fast algorithms to recognize digital straight
   subsegments.


* Package Image

  - Complete refactoring of Images and ImageContainers (more
    consistent design)
  
  - Documentation added

  - Graph of concepts added in the documentation
  

* Package Geometry

  - New SegmentComputer (a.k.a. geometrical primitives to use for
    recognition, curve decomposition,...) : ArithDSS3D (3D DSS), DCA
    (Digital Circular Arcs), CombinatorialDSSS, ...

  - New normal vector field estimation based on elementary normal
    vector convolution in n-D

  - Distance Transformation by Fast Marching Method added.

* Package IO

  - Complete refactoring of the way a DGtal object is displayed in
    boards/viewers. 
 
  - New 2D board  backend: you can export your drawning in TikZ for
    latex includes.
	

=== DGtal 0.4 ===
Posted on September 26, 2011 by David Coeurjolly

	* Global changes:
	   - A better decomposition of DGtal algorithms and
	data structures into packages.
	   - By default, DGtal is built with minimal dependencies.
	   - Concepts and concept checking mechanism have been
	considerably improved.
	
	* Kernel Package: refactoring of Integer types considered in
	DGtal.

	* Topology Package: Interpixel/cellular topological model,
	boundary tracking tools, ...

	* Geometry Package: 
	  - many things have been added in the 1D contour analysis module:
	multi-modal representation of 1D contours and curves (GridCurve facade),
	decomposition/segmentation into primitives, many differential
	estimators added, helpers for multigrid comparison of estimators
	  - multigrid digital set generators from implicit and parametric
	shapes in dimension 2.
	
	* I/O Package: refactoring/enhancements of DGtal boards and
	viewers,  enhancement of 2D boards with libcairo and a new
	Board3Dto2D board has been added.
	

	* Tools: multigrid shapeGenerator/contourGenerator added,
	lengthEstimator/estimatorComparator  added for differential
	estimator multigrid comparison, connected components extraction in
	3D, ...
	  
	* Documentation: User guide has been improved thanks to a
	decomposition of the library into packages.

=== DGtal 0.3.1 ===
Posted on April 4, 2011 by David Coeurjolly
	
	* Quick release due to a build problem on linux. No more feature
	added.
	* Preliminary cellular grid documentation added.
	* Documentation cleanup.



	
=== DGtal 0.3.0 ===
Posted on April 1, 2011 by David Coeurjolly

Beside the DGtal presentation at DGCI 2011, we are pleased to announce a new DGtal release 0.3.0.

New features:

    User-guide added (based on doxygen system)
    Kernel: new concepts and controls to enhance the Interger type management, new iterators (Range/SubRange) on HyperRectDomains.
    Topology: interpixel model added (cells, boundary tracking mechanisms,…)
    Geometry 2D: 2D curve primitive decomposition, tangential cover, convexity/concavity decomposition.
    Geometry nD: reverse Euclidean distance transformation
    Visualisation: stream mechanism to visualize 3D DGtal objects with libQGLViewer (optional)
    Shape generator factory added in nD

BugFixes, enhancements:

    Many bugs have been fixed for this release.
    cmake DGtal dependency checking process is more stable now

Known problems:

    For technical reasons, we haven’t be able to verify that this release also compile on Windows Visual Studio systems (see ticket #87). A new release will fix this problem as soon as possible.
    All open tickets





=== Older Releases ===





2011-04-01 dcoeurjo
	* Release 0.3.0
	* Kernel: global enhancement of different Integer types and
	associated concepts.
	* Topology: interpixel topology, cells, surface tracking
	* Geometry2D: contour primitive decomposition, tangential cover,
	convexity/concavity decomposition.
	* GeometrynD: Reverse DT transformation (Euclidean)
	* Infrastructure: 3D visualisation of DGtal objects with
	libQGLViewer, shape factory
	* IO: PointListReader added
	* Documentation: first DGtal user-guide


2010-01-12 dcoeurjo
	* Release 0.2
	* Kernel: DGtalBoard mechanism for 2D drawing of DGtal objects, ..
	* Geometry package 
	   - Volumetric: distance transformation with separable	metric
	(l2, l1 and linfinity) in arbitrary dimension
	   - 2D: Arithmetical DSS, Greedy decomposition of a contour into
	primitives, FreemanChain code iterators
	* Topolopy package: Set, Adjacencies, Object, border extraction,
	connected components computation, ...
	* IO: 2D file formats with Magick++, Vol/Raw format in 3D, Raw
	format in n-D (non-portable)
	* Misc: Compiles on linux, MacOS and VisualStudio 2008


2010-21-05 dcoeurjo
	* Iterators added to PointVector
  * Debug methods removed in Trace class
  * Many bug fixes for VS compatibility

2010-05-15 dcoeurjo
  * Assert.h: added macro ASSERT() added based on the boost/assert.hpp (TODO: implement a nice callback)
  * Point and Vector templated classes added
  * Space.*: skeleton of a DGtal::Space added

2010-03-03 dcoeurjo
	* math/MeasureOfStraightLines: new class to compute the measure of a set of Straight lines defined as a polygon in the (a,b) parameter space.
	* test_measure: added

2010-02-17 dcoeurjo
  * Trace: new class models for output streams in Trace class.
  * TraceWriter/TraceWriterTerm/TraceWriterFile: added

2010-02-12 dcoeurjo
  * models: bug fix  in INLINE commands
  * Trace/Clock: minor edit and bug report

2010-01-05 dcoeurjo
  * Trace can be initialized on diffrent output stream (e.g. std::cerr or a file stream)
  * test_trace: update to test the new API

2010-01-04 dcoeurjo
  * Clock: no more static variables and methods (in order to have several running clocks)
  * Trace: new interface and the endBlock displays and returns the ellapsed time within the block 

2009-12-28 dcoeurjo
  * Trace: a new class to trace out messages to the standard output. Four type of messages are possible: info, debug, error and "emphased". On color linux terminal, messages appears with an appropriate color foreground.
  * test_trace: an illustration of the Trace interface

2009-12-14 dcoeurjo
  * CMakeLists, test_clock updates to ensure compatibility with VisualStudio
  * New cmake options
    - OPTION(BUILD_SHARED_LIBS "Build shared libraries." ON)
    - OPTION(BUILD_TESTS "Build tests." ON)

2009-12-11 dcoeurjo
	* CMakeLists scripts and first backport from imagene (Clock class)

2009-12-11 dcoeurjo
	* Repository cleanup: 
		  - Modeles and genereateClass.sh removed
      - JOL scripts & templates added
	

2009-12-03 dcoeurjo
	* Modeles: class templates added with generateClass.sh script<|MERGE_RESOLUTION|>--- conflicted
+++ resolved
@@ -4,14 +4,9 @@
     - The "boost program option library" dependency was removed.
     - DGtal needs boost >= 1.46
 
-
-<<<<<<< HEAD
 * Package IO
 	- New GenericReader and Generic Writer for both 2D, 3D and ND images.
 
-
-=======
->>>>>>> 8761a027
 *Geometry Package*
     - Generic adapter to transform a metric (model of CMetric) with monotonic (see doc)
       properties to a separable metric (model of CSeparableMetric)
