--- conflicted
+++ resolved
@@ -18,22 +18,20 @@
 
     - Better handling of materials in Board3D and OBJ exports.
 
-<<<<<<< HEAD
-*Topology Package*
-
-    - small fix in ImplicitDigitalSurface.
-
-*Math Package*
-
-    - add classes to compute nD eigen decomposition of symmetric matrix (class EigenDecomposition). Add tests.
-
-=======
     - New 'basic' display mode for surfels (oriented or not), useful
       for large digital surface displays (quads instead of 3D prism)
 
     - New draw() method for 3D display models (Viewer3D and Board3D)
       to display surfels with prescribed normal vectors.
->>>>>>> f2e3bc50
+
+*Topology Package*
+
+    - small fix in ImplicitDigitalSurface.
+
+*Math Package*
+
+    - add classes to compute nD eigen decomposition of symmetric matrix (class EigenDecomposition). Add tests.
+
 
 *For Developpers*
 
