--- conflicted
+++ resolved
@@ -39,11 +39,7 @@
       convex hulls or Farey Fan. Also works when the DSL
       characteristics are not integers.
 
-<<<<<<< HEAD
-
-
-=======
->>>>>>> f7cb6c11
+
 *Shape Package*
 
     - The class MeshFromPoints was transformed into Mesh (more from
