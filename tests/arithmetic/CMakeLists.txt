--- conflicted
+++ resolved
@@ -6,34 +6,8 @@
        testSternBrocot 
        testLightSternBrocot
        testLighterSternBrocot
-       testStandardDSLQ0-reversedSmartDSS-benchmark
-       testStandardDSLQ0-LSB-reversedSmartDSS-benchmark
-       testStandardDSLQ0-LrSB-reversedSmartDSS-benchmark
-       testStandardDSLQ0-smartDSS-benchmark
-       testArithmeticDSS-benchmark
-              )
+)
 
 foreach(FILE ${DGTAL_TESTS_SRC_ARITH})
   DGtal_add_test(${FILE})
-<<<<<<< HEAD
-endforeach()
-
-#-----------------------
-#GMP based tests
-#----------------------
-set(DGTAL_TESTS_GMP_SRC 
-    testIntegerComputer
-    testLatticePolytope2D
-    testSternBrocot 
-    testLightSternBrocot
-    testLighterSternBrocot
- )
-
-if(GMP_FOUND)
-  foreach(FILE ${DGTAL_TESTS_GMP_SRC})
-    DGtal_add_test(${FILE})
-  endforeach()
-endif()
-=======
-endforeach()
->>>>>>> 5ba629dc
+endforeach()