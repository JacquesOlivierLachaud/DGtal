--- conflicted
+++ resolved
@@ -63,13 +63,8 @@
 {
   
   typedef DGtal::ImageContainerBySTLVector< DGtal::Z3i::Domain, unsigned int>  Image3D;
-<<<<<<< HEAD
-  typedef DGtal::ConstImageAdapter<Image3D, Z2i::Domain, DGtal::Point2DEmbedderIn3D<DGtal::Z3i::Domain>,
-  Image3D::Value,  DGtal::functors::Identity >  ImageAdapterExtractor;
-=======
   typedef DGtal::ConstImageAdapter<Image3D, Z2i::Domain, DGtal::functors::Point2DEmbedderIn3D<DGtal::Z3i::Domain>,
-                                   Image3D::Value,  DGtal::DefaultFunctor >  ImageAdapterExtractor;
->>>>>>> 59d67360
+                                   Image3D::Value,  DGtal::functors::Identity >  ImageAdapterExtractor;
 
  QApplication application(argc,argv);
  Viewer3D<> viewer;
