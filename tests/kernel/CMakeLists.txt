set(DGTAL_TESTS_SRC_KERNEL
   testDigitalSet
   testHyperRectDomain
   testInteger
   testPointVector
   testLinearAlgebra
   testImagesSetsUtilities
   testBasicPointFunctors
   testEmbedder
   testPointPredicateConcepts
   testPointHashFunctions
   testLinearizer
   testPointFunctorHolder
   testNumberTraits
   testUnorderedSetByBlock
   testIntegerConverter
   testIntegralIntervals
   testLatticeSetByIntervals
   testDGtalBigInteger
   )


foreach(FILE ${DGTAL_TESTS_SRC_KERNEL})
  DGtal_add_test(${FILE})
<<<<<<< HEAD
=======
endforeach()

set(DGTAL_BENCH_SRC
    benchmarkHyperRectDomain
    benchmarkHyperRectDomain-catch
    benchmarkSetContainer
    benchmarkHyperRectDomain-google
   )

#Benchmark target
foreach(FILE ${DGTAL_BENCH_SRC})
  DGtal_add_test(${FILE})
>>>>>>> 5ba629dc
endforeach()<|MERGE_RESOLUTION|>--- conflicted
+++ resolved
@@ -22,19 +22,4 @@
 
 foreach(FILE ${DGTAL_TESTS_SRC_KERNEL})
   DGtal_add_test(${FILE})
-<<<<<<< HEAD
-=======
 endforeach()
-
-set(DGTAL_BENCH_SRC
-    benchmarkHyperRectDomain
-    benchmarkHyperRectDomain-catch
-    benchmarkSetContainer
-    benchmarkHyperRectDomain-google
-   )
-
-#Benchmark target
-foreach(FILE ${DGTAL_BENCH_SRC})
-  DGtal_add_test(${FILE})
->>>>>>> 5ba629dc
-endforeach()