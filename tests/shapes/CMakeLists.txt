--- conflicted
+++ resolved
@@ -28,13 +28,10 @@
   testBall3DSurface
   testEuclideanShapesDecorator
   testDigitalShapesDecorator
-<<<<<<< HEAD
   testTriangulatedSurface
   testPolygonalSurface
   testIndexedDigitalSurface
-=======
   testProjection
->>>>>>> a81712ef
   )
 
 FOREACH(FILE ${DGTAL_TESTS_SRC})
