--- conflicted
+++ resolved
@@ -32,12 +32,10 @@
   testTriangulatedSurface
   testPolygonalSurface
   testProjection
-<<<<<<< HEAD
   testShapeMoveCenter
-=======
   testAstroid2D
   testLemniscate2D
->>>>>>> ca3cf46f
+
   )
 
 FOREACH(FILE ${DGTAL_TESTS_SRC})
