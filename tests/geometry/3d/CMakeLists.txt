### Tests without visualisation

SET(GEO3D_TESTS_SRC
<<<<<<< HEAD
	testArithDSS3d
	)
=======
#  testArithDSS3d
  )
>>>>>>> 6d6cd631

FOREACH(FILE ${GEO3D_TESTS_SRC})
  add_executable(${FILE} ${FILE})
  target_link_libraries (${FILE} ${LIBDGTAL_NAME})
  add_test(${FILE} ${FILE})
ENDFOREACH(FILE)


### Test with QGLViewer
SET(GEO3D_TESTS_WITH_QGLVIEWER_SRC
#  testArithDSS3dViewer
   )

if (  WITH_VISU3D_QGLVIEWER )

  FOREACH(FILE ${GEO3D_TESTS_WITH_QGLVIEWER_SRC})
    add_executable(${FILE} ${FILE})
    target_link_libraries (${FILE} ${LIBDGTALVISU3D_NAME} ${LIBDGTAL_NAME})
  ENDFOREACH(FILE)

endif ( WITH_VISU3D_QGLVIEWER   )
<|MERGE_RESOLUTION|>--- conflicted
+++ resolved
@@ -1,13 +1,8 @@
 ### Tests without visualisation
 
 SET(GEO3D_TESTS_SRC
-<<<<<<< HEAD
 	testArithDSS3d
 	)
-=======
-#  testArithDSS3d
-  )
->>>>>>> 6d6cd631
 
 FOREACH(FILE ${GEO3D_TESTS_SRC})
   add_executable(${FILE} ${FILE})
